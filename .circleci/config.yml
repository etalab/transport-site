--- conflicted
+++ resolved
@@ -12,11 +12,7 @@
 defaults: &defaults
   parameters:
     base_image:
-<<<<<<< HEAD
-      default: ghcr.io/etalab/transport-ops:elixir-1.13.2-erlang-24.2.1-ubuntu-focal-20211006-transport-tools-1.0.2
-=======
-      default: ghcr.io/etalab/transport-ops:elixir-1.12.2-erlang-24.0.4-ubuntu-focal-20210325-transport-tools-1.0.3
->>>>>>> 97ddf995
+      default: ghcr.io/etalab/transport-ops:elixir-1.13.3-erlang-24.2.1-ubuntu-focal-20211006-transport-tools-1.0.3
       type: string
     # useful to invalidate the build cache manually by bumping the version
     build_cache_key:
