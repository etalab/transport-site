version: 2

default_docker: &default_docker
  image: betagouv/transport:0.4.0
  environment:
    MIX_ENV: test
    PG_URL_TEST: ecto://root@127.0.0.1/transport_test
    DATAGOUVFR_SITE: https://www.data.gouv.fr
    MAILCHIMP_NEWSLETTER_URL: //gouv.us13.list-manage.com/subscribe/post?u=5ee8bfe0f1b073b49de06a063&amp;id=13db2e9a94
    GTFS_VALIDATOR_URL: https://transport-validator.cleverapps.io

defaults: &defaults
  working_directory: ~/transport
  docker:
    - *default_docker

defaults_with_postgres: &defaults_with_postgres
  <<: *defaults
  docker:
    - *default_docker
    - image: mdillon/postgis:11-alpine
      environment:
        POSTGRES_USER: root
        POSTGRES_DB: transport_test

defaults_with_postgres_and_phantom: &defaults_with_postgres_and_phantom
    <<: *defaults
    docker:
      - *default_docker
<<<<<<< HEAD
      - image: wernight/phantomjs/latest
        command: phantomjs --webdriver=8910
=======
      - image: selenium/standalone-chrome
>>>>>>> ff8e1fdf
      - image: mdillon/postgis:11-alpine
        environment:
          POSTGRES_USER: root
          POSTGRES_DB: transport_test

jobs:
  build:
    <<: *defaults

    steps:
      - checkout

      - restore_cache:
          keys:
            - elixir-v2-{{ checksum "mix.lock" }}

      - run:
          name: Install mix dependencies
          command: mix deps.get

      - run:
          name: Compile mix dependencies
          command: mix deps.compile

      - run:
          name: Install yarn dependencies
          command: cd ~/transport/client && yarn install

      - run:
          name: Compile assets
          command: cd ~/transport/client && npm run deploy

      - persist_to_workspace:
          root: ~/transport
          paths:
            - .

      - save_cache:
          key: elixir-v2-{{ checksum "mix.lock" }}
          paths:
            - ~/transport/_build
            - ~/transport/deps
            - ~/.mix

  test_lint:
    <<: *defaults

    steps:
      - attach_workspace:
          at: ~/transport

      - run:
          name: Run linters
          command: |
            mix credo --strict
            mix npm "run linter:ecma"
            mix npm "run linter:sass"

  test_unit:
    <<: *defaults_with_postgres
    steps:
      - attach_workspace:
          at: ~/transport

      - run:
          name: Run tests
          command: |
            export SECRET_KEY_BASE=`mix phx.gen.secret`
            mix test

  test_integration:
    <<: *defaults_with_postgres_and_phantom

    steps:
      - attach_workspace:
          at: ~/transport

      - run:
          name: Run tests
          command: |
            export SECRET_KEY_BASE=`mix phx.gen.secret`
            mix test --only integration

  test_solution:
    <<: *defaults_with_postgres_and_phantom

    steps:
      - attach_workspace:
          at: ~/transport

      - run:
          name: Run tests
          command: |
            export SECRET_KEY_BASE=`mix phx.gen.secret`
            mix test --only solution

  test_external:
    <<: *defaults_with_postgres

    steps:
      - attach_workspace:
          at: ~/transport

      - run:
          name: Run tests
          command: |
            export SECRET_KEY_BASE=`mix phx.gen.secret`
            mix test --only external

workflows:
  version: 2
  transport:
    jobs:
      - build

      - test_lint:
          requires:
            - build

      - test_unit:
          requires:
            - build

      - test_integration:
          requires:
            - build

      - test_solution:
          requires:
            - build
<|MERGE_RESOLUTION|>--- conflicted
+++ resolved
@@ -27,12 +27,7 @@
     <<: *defaults
     docker:
       - *default_docker
-<<<<<<< HEAD
-      - image: wernight/phantomjs/latest
-        command: phantomjs --webdriver=8910
-=======
       - image: selenium/standalone-chrome
->>>>>>> ff8e1fdf
       - image: mdillon/postgis:11-alpine
         environment:
           POSTGRES_USER: root
