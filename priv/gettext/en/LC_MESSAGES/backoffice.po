## `msgid`s in this file come from POT (.pot) files.
##
## Do not add, change, or remove `msgid`s manually here as
## they're tied to the ones in the corresponding POT file
## (with the same domain).
##
## Use `mix gettext.extract --merge` or `mix gettext.merge`
## to merge POT files into PO files.
msgid ""
msgstr ""
"Language: en\n"

msgid "Add"
msgstr ""

msgid "Add a dataset"
msgstr ""

msgid "INSEE Code"
msgstr ""

msgid "Valid datasets available"
msgstr ""

msgid "data.gouv.fr id"
msgstr ""

msgid "name"
msgstr ""

msgid "Dataset added with success"
msgstr ""

msgid "Dataset not added"
msgstr ""

msgid "transport static"
msgstr ""

msgid "Dataset imported with success"
msgstr ""

msgid "Dataset not imported"
msgstr ""

msgid "Could not delete dataset"
msgstr ""

msgid "Dataset deleted"
msgstr ""

msgid "Could not add dataset"
msgstr ""

#, elixir-format
msgid "carsharing areas"
msgstr ""

#, elixir-format
msgid "Add a partner"
msgstr ""

#, elixir-format
msgid "Partner's url"
msgstr ""

#, elixir-format
msgid "This has to be an organization or a user"
msgstr ""

#, elixir-format
msgid "Partner added"
msgstr ""

#, elixir-format
msgid "Unable to insert partner in database"
msgstr ""

#, elixir-format
msgid "Delete"
msgstr ""

#, elixir-format
msgid "Partner deleted"
msgstr ""

#, elixir-format
msgid "Unable to delete"
msgstr ""

#, elixir-format
msgid "stops referential"
msgstr ""

#, elixir-format
msgid "charging stations"
msgstr ""

#, elixir-format
msgid "Dataset's url"
msgstr ""

#, elixir-format
msgid "bike sharing"
msgstr ""

#, elixir-format
msgid "Unable to find INSEE"
msgstr ""

<<<<<<< HEAD
#, elixir-format
msgid "Unable to find INSEE"
=======
#, elixir-format, fuzzy
msgid "Unable to find dataset"
>>>>>>> 9618805b
msgstr ""<|MERGE_RESOLUTION|>--- conflicted
+++ resolved
@@ -108,11 +108,6 @@
 msgid "Unable to find INSEE"
 msgstr ""
 
-<<<<<<< HEAD
-#, elixir-format
-msgid "Unable to find INSEE"
-=======
 #, elixir-format, fuzzy
 msgid "Unable to find dataset"
->>>>>>> 9618805b
 msgstr ""