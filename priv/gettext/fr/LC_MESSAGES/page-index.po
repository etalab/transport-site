--- conflicted
+++ resolved
@@ -10,37 +10,6 @@
 msgstr ""
 "Language: fr\n"
 
-<<<<<<< HEAD
-#: lib/transport_web/templates/page/index.html.eex:55
-msgid "Publish my data"
-msgstr "Publier des données"
-
-#: lib/transport_web/templates/page/index.html.eex:79
-msgid "Reuse data"
-msgstr "Réutiliser des données"
-
-#: lib/transport_web/templates/page/index.html.eex:92
-msgid "Email address"
-msgstr "Adresse email"
-
-#: lib/transport_web/templates/page/index.html.eex:91
-msgid "Subscribe to our email newsletter to receive update"
-msgstr "Pour être informé des nouveautés, inscrivez-vous à notre newsletter :"
-
-#: lib/transport_web/templates/page/index.html.eex:101
-msgid "SUBSCRIBE"
-msgstr "INSCRIPTION"
-
-#: lib/transport_web/templates/page/index.html.eex:108
-msgid "Join us on Slack"
-msgstr "Rejoignez-nous sur Slack"
-
-#: lib/transport_web/templates/page/index.html.eex:35
-msgid "Download presentation"
-msgstr "Télécharger la présentation"
-
-#: lib/transport_web/templates/page/index.html.eex:59
-=======
 msgid "Publish my data"
 msgstr "Publier des données"
 
@@ -62,7 +31,6 @@
 msgid "Download presentation"
 msgstr "Télécharger la présentation"
 
->>>>>>> a2134698
 msgid "Publication guide"
 msgstr "Guide de publication"
 
