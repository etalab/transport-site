--- conflicted
+++ resolved
@@ -175,11 +175,8 @@
   {"0 2 * * *", Transport.Jobs.CleanOnDemandValidationJob},
   {"10 2 * * *", Transport.Jobs.CleanMultiValidationJob},
   {"20 2 * * *", Transport.Jobs.TableSizeHistoryJob},
-<<<<<<< HEAD
-  {"40 * * * *", Transport.Jobs.RefreshAutocompleteJob}
-=======
+  {"40 * * * *", Transport.Jobs.RefreshAutocompleteJob},
   {"0 8 29 12 *", Transport.Jobs.VisitDownloadStatisticsJob}
->>>>>>> 912e2bc7
 ]
 
 # Make sure that all modules exist
