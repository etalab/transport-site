--- conflicted
+++ resolved
@@ -121,11 +121,8 @@
         {"0 22 * * *", Transport.Jobs.ArchiveMetricsJob},
         {"15,45 * * * *", Transport.Jobs.MultiValidationWithErrorNotificationJob},
         {"20,50 * * * *", Transport.Jobs.ResourceUnavailableNotificationJob},
-<<<<<<< HEAD
         {"30 6 * * 1", Transport.Jobs.DatasetsSwitchingLicencesJob},
-=======
         {"10 6 * * 1", Transport.Jobs.DatasetsWithoutGTFSRTRelatedResourcesNotificationJob},
->>>>>>> 1eb0a93e
         {"45 2 * * *", Transport.Jobs.RemoveHistoryJob,
          args: %{schema_name: "etalab/schema-irve-dynamique", days_limit: 7}}
       ]
