import Config

require Logger

# config/runtime.exs is executed for all environments, including
# during releases. It is executed after compilation and before the
# system starts, so it is typically used to load production configuration
# and secrets from environment variables or elsewhere. Do not define
# any compile-time configuration in here, as it won't be applied.

{worker, webserver} =
  case config_env() do
    :prod ->
      {
        System.get_env("WORKER") || raise("expected the WORKER environment variable to be set"),
        System.get_env("WEBSERVER") || raise("expected the WEBSERVER variable to be set")
      }

    :dev ->
      # By default in dev, the application will be both a worker and a webserver
      {
        System.get_env("WORKER", "1"),
        System.get_env("WEBSERVER", "1")
      }

    :test ->
      {
        "0",
        "0"
      }
  end

worker = worker == "1"
webserver = webserver == "1"

# expose the result so that the application can configure itself from there
config :transport,
  worker: worker,
  webserver: webserver

config :unlock,
  enforce_ttl: webserver

# Inside IEx, we do not want jobs to start processing, nor plugins working.
# The jobs can be heavy and for instance in production, one person could
# unknowningly create duplicate RAM heavy jobs. With this trick, we can still
# enqueue jobs from IEx, but only the real worker will process them
# See https://github.com/sorentwo/oban/issues/520#issuecomment-883416363
iex_started? = Code.ensure_loaded?(IEx) && IEx.started?()

# Scheduled jobs (via Quantum at this point) are run in production and only on the first worker node
# https://www.clever-cloud.com/doc/reference/reference-environment-variables/#set-by-the-deployment-process
# They should not run in an iex session either.
if config_env() == :prod && !iex_started? && worker && System.fetch_env!("INSTANCE_NUMBER") == "0" do
  config :transport, Transport.Scheduler, jobs: Transport.Scheduler.scheduled_jobs()
end

# Make sure that APP_ENV is set in production to distinguish
# production and staging (both running with MIX_ENV=prod)
# See https://github.com/etalab/transport-site/issues/1945
app_env = System.get_env("APP_ENV", "") |> String.to_atom()
app_env_is_valid = Enum.member?([:production, :staging], app_env)

if config_env() == :prod and not app_env_is_valid do
  raise("APP_ENV must be set to production or staging while in production")
end

domain_name =
  case config_env() do
    :prod -> System.fetch_env!("DOMAIN_NAME")
    :test -> "www.example.com"
    :dev -> "localhost"
  end

config :transport, domain_name: domain_name

config :transport,
  app_env: app_env

# Override configuration specific to staging
if app_env == :staging do
  config :transport,
    s3_buckets: %{
      history: "resource-history-staging",
      on_demand_validation: "on-demand-validation-staging",
      gtfs_diff: "gtfs-diff-staging"
    }
end

base_oban_conf = [repo: DB.Repo]

# Oban jobs that should run in every deployed environment (staging, prod)
# but not during dev or test
# Be careful : there is "app_env :prod" in contrast  to :staging (ie production website vs prochainement)
# and "config_env :prod" in contrast to :dev et :test
oban_crontab_all_envs =
  case config_env() do
    :prod ->
      [
        {"0 */6 * * *", Transport.Jobs.ResourceHistoryDispatcherJob},
        {"30 */6 * * *", Transport.Jobs.GtfsToGeojsonConverterJob},
        # every 6 hours but not at the same time as other jobs
        {"0 3,9,15,21 * * *", Transport.Jobs.GtfsToNetexConverterJob},
        {"20 8 * * *", Transport.Jobs.CleanOrphanConversionsJob},
        {"0 * * * *", Transport.Jobs.ResourcesUnavailableDispatcherJob},
        {"*/10 * * * *", Transport.Jobs.ResourcesUnavailableDispatcherJob, args: %{only_unavailable: true}},
        {"20 */2 * * *", Transport.Jobs.GTFSRTEntitiesDispatcherJob},
        {"30 */6 * * *", Transport.Jobs.BNLCToGeoData},
        {"15 10 * * *", Transport.Jobs.DatabaseBackupReplicationJob},
        {"0 7 * * *", Transport.Jobs.GTFSRTMultiValidationDispatcherJob},
        {"30 7 * * *", Transport.Jobs.GBFSMultiValidationDispatcherJob},
        {"45 */3 * * *", Transport.Jobs.ResourceHistoryJSONSchemaValidationJob},
        {"15 */3 * * *", Transport.Jobs.ResourceHistoryTableSchemaValidationJob},
<<<<<<< HEAD
        {"5 6 * * *", Transport.Jobs.NewDatagouvDatasetsJob}
=======
        {"0 6 * * *", Transport.Jobs.NewDatasetNotificationsJob}
>>>>>>> d2940ba8
      ]

    :dev ->
      []

    :test ->
      []
  end

# Oban Jobs that only run on the production server.
production_server_crontab =
  if app_env == :production and config_env() == :prod do
    # GTFS validations can be heavy for the validator, we run them only on the production server
    [{"0 2,8,14,20 * * *", Transport.Jobs.GTFSValidationJob}]
  else
    []
  end

extra_oban_conf =
  if not worker || iex_started? || config_env() == :test do
    [queues: false, plugins: false]
  else
    [
      queues: [default: 2, heavy: 1, on_demand_validation: 1, resource_validation: 1],
      plugins: [
        {Oban.Plugins.Pruner, max_age: 60 * 60 * 24},
        {Oban.Plugins.Cron, crontab: List.flatten(oban_crontab_all_envs, production_server_crontab)}
      ]
    ]
  end

config :transport, Oban, Keyword.merge(base_oban_conf, extra_oban_conf)

# here we only override specific keys. As documented in https://hexdocs.pm/elixir/master/Config.html#config/2,
# for keywords there is a recursive deep-merge, which should work nicely here.
if config_env() == :dev do
  config :transport, TransportWeb.Endpoint,
    # optionally allowing to override the port is useful to play with 2 nodes locally, without conflict
    http: [port: System.get_env("PORT", "5000")],
    #  We also make sure to start the assets watcher only if the webserver is up, to avoid cluttering the logs.
    watchers: if(webserver, do: [npm: ["run", "--prefix", "apps/transport/client", "watch"]], else: [])
end

if config_env() == :prod do
  pool_size =
    case app_env do
      :production -> 15
      :staging -> 6
    end

  config :transport, DB.Repo,
    url:
      System.get_env("POSTGRESQL_ADDON_DIRECT_URI") || System.get_env("POSTGRESQL_ADDON_URI") ||
        "" |> String.replace_prefix("postgresql", "ecto"),
    # NOTE: we must be careful with this ; front-end + worker are consuming
    pool_size: pool_size,
    # See https://hexdocs.pm/db_connection/DBConnection.html#start_link/2-queue-config
    # [Ecto.Repo] :pool_timeout is no longer supported in favor of a new queue system described in DBConnection.start_link/2
    # under "Queue config". For most users, configuring :timeout is enough, as it now includes both queue and query time
    timeout: 15_000

  if app_env == :production do
    # Datagouv IDs for national databases created automatically and
    # published by us on data.gouv.fr
    config :transport,
      consolidation: %{
        zfe: %{
          dataset_id: "625438b890bf88454b283a55",
          resource_ids: %{
            "voies" => "3a5d0c66-aef9-4d68-841f-4fe81c9de980",
            "aires" => "673a16bf-49ec-4645-9da2-cf975d0aa0ea"
          }
        }
      }
  end
end<|MERGE_RESOLUTION|>--- conflicted
+++ resolved
@@ -111,11 +111,8 @@
         {"30 7 * * *", Transport.Jobs.GBFSMultiValidationDispatcherJob},
         {"45 */3 * * *", Transport.Jobs.ResourceHistoryJSONSchemaValidationJob},
         {"15 */3 * * *", Transport.Jobs.ResourceHistoryTableSchemaValidationJob},
-<<<<<<< HEAD
-        {"5 6 * * *", Transport.Jobs.NewDatagouvDatasetsJob}
-=======
+        {"5 6 * * *", Transport.Jobs.NewDatagouvDatasetsJob},
         {"0 6 * * *", Transport.Jobs.NewDatasetNotificationsJob}
->>>>>>> d2940ba8
       ]
 
     :dev ->
