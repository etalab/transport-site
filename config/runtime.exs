import Config

require Logger

# config/runtime.exs is executed for all environments, including
# during releases. It is executed after compilation and before the
# system starts, so it is typically used to load production configuration
# and secrets from environment variables or elsewhere. Do not define
# any compile-time configuration in here, as it won't be applied.

{worker, webserver} =
  case config_env() do
    :prod ->
      {
        System.get_env("WORKER") || raise("expected the WORKER environment variable to be set"),
        System.get_env("WEBSERVER") || raise("expected the WEBSERVER variable to be set")
      }

    :dev ->
      # By default in dev, the application will be both a worker and a webserver
      {
        System.get_env("WORKER", "1"),
        System.get_env("WEBSERVER", "1")
      }

    :test ->
      {
        "0",
        "0"
      }
  end

worker = worker == "1"
webserver = webserver == "1"

# expose the result so that the application can configure itself from there
config :transport,
  worker: worker,
  webserver: webserver,
  # kill switches: set specific variable environments to disable features
  disable_national_gtfs_map: System.get_env("DISABLE_NATIONAL_GTFS_MAP") in ["1", "true"],
  disable_netex_validator: System.get_env("DISABLE_NETEX_VALIDATOR") in ["1", "true"]

config :unlock,
  enforce_ttl: webserver

# Inside IEx, we do not want jobs to start processing, nor plugins working.
# The jobs can be heavy and for instance in production, one person could
# unknowningly create duplicate RAM heavy jobs. With this trick, we can still
# enqueue jobs from IEx, but only the real worker will process them
# See https://github.com/sorentwo/oban/issues/520#issuecomment-883416363
iex_started? = Code.ensure_loaded?(IEx) && IEx.started?()

# Scheduled jobs (via Quantum at this point) are run in production and only on the first worker node
# https://www.clever-cloud.com/doc/reference/reference-environment-variables/#set-by-the-deployment-process
# They should not run in an iex session either.
if config_env() == :prod && !iex_started? && worker && System.fetch_env!("INSTANCE_NUMBER") == "0" do
  config :transport, Transport.Scheduler, jobs: Transport.Scheduler.scheduled_jobs()
end

# Make sure that APP_ENV is set in production to distinguish
# production and staging (both running with MIX_ENV=prod)
# See https://github.com/etalab/transport-site/issues/1945
app_env = System.get_env("APP_ENV", "") |> String.to_atom()
app_env_is_valid = Enum.member?([:production, :staging], app_env)

if config_env() == :prod and not app_env_is_valid do
  raise("APP_ENV must be set to production or staging while in production")
end

# on staging, allow override of configuration so that we can target other branches
if app_env == :staging do
  if url = System.get_env("TRANSPORT_PROXY_CONFIG_GITHUB_URL") do
    config :unlock, github_config_url: url
  end
end

domain_name =
  case config_env() do
    :prod -> System.fetch_env!("DOMAIN_NAME")
    :test -> "www.example.com"
    :dev -> "localhost"
  end

config :transport, domain_name: domain_name

config :transport,
  app_env: app_env

# Override configuration specific to staging
if app_env == :staging do
  config :transport,
    s3_buckets: %{
      history: "resource-history-staging",
      on_demand_validation: "on-demand-validation-staging",
      gtfs_diff: "gtfs-diff-staging",
      logos: "logos-staging",
      aggregates: "aggregates-staging"
    }
end

base_oban_conf = [repo: DB.Repo, insert_trigger: false]

# Oban jobs that should run in every deployed environment (staging, prod)
# but not during dev or test.
#
# - There is "app_env :prod" in contrast to :staging (ie production website vs prochainement)
#   and "config_env :prod" in contrast to :dev et :test
# - ⚠️ There is another legacy crontab in `Transport.Scheduler`, see `scheduler.ex`
# See https://hexdocs.pm/oban/Oban.html#module-cron-expressions
oban_prod_crontab = [
  {"0 */6 * * *", Transport.Jobs.ResourceHistoryAndValidationDispatcherJob},
  {"0 4,16 * * *", Transport.Jobs.ResourceHistoryAndValidationDispatcherJob, args: %{mode: :reuser_improved_data}},
  {"30 */6 * * *", Transport.Jobs.GTFSToGeoJSONConverterJob},
  {"0 4 * * *", Transport.Jobs.GTFSImportStopsJob},
  {"20 8 * * *", Transport.Jobs.CleanOrphanConversionsJob},
  {"0 * * * *", Transport.Jobs.ResourcesUnavailableDispatcherJob},
  {"*/10 * * * *", Transport.Jobs.ResourcesUnavailableDispatcherJob, args: %{only_unavailable: true}},
  {"20 */2 * * *", Transport.Jobs.GTFSRTMetadataDispatcherJob},
  {"30 */6 * * *", Transport.Jobs.BNLCToGeoData},
  {"30 */6 * * *", Transport.Jobs.ParkingsRelaisToGeoData},
  {"30 */6 * * *", Transport.Jobs.LowEmissionZonesToGeoData},
  {"30 */6 * * *", Transport.Jobs.IRVEToGeoData},
  {"30 6 * * *", Transport.Jobs.GBFSStationsToGeoData},
  {"15 1 * * 0", Transport.Jobs.DatabaseVacuumJob},
  {"15 10 * * *", Transport.Jobs.DatabaseBackupReplicationJob},
  {"0 7 * * *", Transport.Jobs.GTFSRTMultiValidationDispatcherJob},
  {"30 7 * * *", Transport.Jobs.GBFSMultiValidationDispatcherJob},
  {"45 */3 * * *", Transport.Jobs.ResourceHistoryJSONSchemaValidationJob},
  # Validata JSON is not properly maintained/monitored.
  # Disable it for now.
  # https://github.com/etalab/transport-site/issues/3492
  # {"0 20 * * *", Transport.Jobs.ResourceHistoryValidataJSONJob},
  {"15 */3 * * *", Transport.Jobs.ResourceHistoryTableSchemaValidationJob},
  {"0 6 * * 1-5", Transport.Jobs.NewDatagouvDatasetsJob, args: %{check_rules: true}},
  {"5 6 * * 1-5", Transport.Jobs.NewDatagouvDatasetsJob},
  {"0 6 * * *", Transport.Jobs.NewDatasetNotificationsJob},
  {"30 6 * * *", Transport.Jobs.ExpirationAdminProducerNotificationJob},
  {"45 6 * * *", Transport.Jobs.ExpirationNotificationJob},
  {"0 8 * * 1-5", Transport.Jobs.NewCommentsNotificationJob},
  {"0 21 * * *", Transport.Jobs.DatasetHistoryDispatcherJob},
  # Should be executed after all `DatasetHistoryJob` have been executed
  {"50 21 * * *", Transport.Jobs.ResourcesChangedNotificationJob},
  {"0 22 * * *", Transport.Jobs.ArchiveMetricsJob},
  {"15,45 * * * *", Transport.Jobs.MultiValidationWithErrorNotificationJob},
  {"20,50 * * * *", Transport.Jobs.ResourceUnavailableNotificationJob},
  {"30 6 * * 1", Transport.Jobs.DatasetsSwitchingClimateResilienceBillJob},
  {"30 6 * * 1-5", Transport.Jobs.DatasetsClimateResilienceBillNotLOLicenceJob},
  {"10 6 * * 1", Transport.Jobs.DatasetsWithoutGTFSRTRelatedResourcesNotificationJob},
  {"10 6 * * 1", Transport.Jobs.GBFSOperatorsNotificationJob},
  {"45 2 * * *", Transport.Jobs.RemoveHistoryJob, args: %{schema_name: "etalab/schema-irve-dynamique", days_limit: 7}},
  {"0 16 * * *", Transport.Jobs.DatasetQualityScoreDispatcher},
  {"40 3 * * *", Transport.Jobs.UpdateContactsJob},
  {"10 5 * * *", Transport.Jobs.NotificationSubscriptionProducerJob},
  # "At 08:15 on Monday in March, June, and November.""
  # The job will make sure that it's executed only on the first Monday of these months
  {"15 8 * 3,6,11 1", Transport.Jobs.PeriodicReminderProducersNotificationJob},
  {"15 5 * * *", Transport.Jobs.ImportDatasetFollowersJob},
  {"5 5 * * *", Transport.Jobs.ImportDatasetFollowerReuserImprovedDataJob},
  {"20 5 * * *", Transport.Jobs.ImportDatasetContactPointsJob},
  # Should be ideally executed after `GBFSMultiValidationDispatcherJob` to use fresh metadata
  {"30 8 * * *", Transport.Jobs.ImportGBFSFeedContactEmailJob},
  {"20 5 * * *", Transport.Jobs.ImportReusesJob},
  {"30 5 * * *", Transport.Jobs.ImportDatasetMonthlyMetricsJob},
  {"45 5 * * *", Transport.Jobs.ImportResourceMonthlyMetricsJob},
  {"0 8 * * *", Transport.Jobs.WarnUserInactivityJob},
  {"*/5 * * * *", Transport.Jobs.UpdateCounterCacheJob},
  {"0 4 * * *", Transport.Jobs.StopsRegistrySnapshotJob},
<<<<<<< HEAD
  {"30 2 * * *", Transport.Jobs.IRVEConsolidationJob}
=======
  {"10 * * * *", Transport.Jobs.DefaultTokensJob}
>>>>>>> 5c0e0a62
]

# Make sure that all modules exist
oban_prod_crontab |> Enum.map(&Code.ensure_compiled!(elem(&1, 1)))

oban_crontab_all_envs =
  case config_env() do
    :prod -> oban_prod_crontab
    :dev -> []
    :test -> []
  end

# Oban Jobs that only run on the production server.
production_server_crontab =
  if app_env == :production and config_env() == :prod do
    # GTFS validations can be heavy for the validator, we run them only on the production server
    [{"0 2,8,14,20 * * *", Transport.Jobs.GTFSValidationJob}]
  else
    []
  end

extra_oban_conf =
  if not worker || iex_started? || config_env() == :test do
    [testing: :manual]
  else
    [
      queues: [
        default: 2,
        enroute_conversions: 10,
        heavy: 1,
        on_demand_validation: 1,
        resource_validation: 1,
        workflow: 2
      ],
      plugins: [
        {Oban.Plugins.Pruner, max_age: 60 * 60 * 24},
        {Oban.Plugins.Lifeline, rescue_after: :timer.minutes(60)},
        {Oban.Plugins.Cron, crontab: List.flatten(oban_crontab_all_envs, production_server_crontab)}
      ]
    ]
  end

config :transport, Oban, Keyword.merge(base_oban_conf, extra_oban_conf)

# here we only override specific keys. As documented in https://hexdocs.pm/elixir/master/Config.html#config/2,
# for keywords there is a recursive deep-merge, which should work nicely here.
if config_env() == :dev do
  config :transport, TransportWeb.Endpoint,
    # optionally allowing to override the port is useful to play with 2 nodes locally, without conflict
    http: [port: System.get_env("PORT", "5000")],
    #  We also make sure to start the assets watcher only if the webserver is up, to avoid cluttering the logs.
    watchers: if(webserver, do: [npm: ["run", "--prefix", "apps/transport/client", "watch"]], else: [])
end

if config_env() == :prod do
  pool_size =
    case app_env do
      :production -> (System.get_env("PG_POOL_SIZE") || "15") |> String.to_integer()
      :staging -> (System.get_env("PG_POOL_SIZE") || "6") |> String.to_integer()
    end

  config :transport, DB.Repo,
    url:
      System.get_env("POSTGRESQL_ADDON_DIRECT_URI") || System.get_env("POSTGRESQL_ADDON_URI") ||
        "" |> String.replace_prefix("postgresql", "ecto"),
    # NOTE: we must be careful with this ; front-end + worker are consuming
    pool_size: pool_size,
    # Broken TCP connections can stop Oban from polling jobs
    # https://github.com/sorentwo/oban/issues/493#issuecomment-1187001822
    # https://github.com/sorentwo/oban/issues/769 is not released yet,
    # the alternative is to use this configuration or use [the Repeater
    # plugin](https://hexdocs.pm/oban/Oban.Plugins.Repeater.html).
    # https://github.com/sorentwo/oban/issues/821#issuecomment-1369218531
    parameters: [
      tcp_keepalives_idle: "60",
      tcp_keepalives_interval: "5",
      tcp_keepalives_count: "3"
    ],
    socket_options: [keepalive: true],
    # See https://hexdocs.pm/db_connection/DBConnection.html#start_link/2-queue-config
    # [Ecto.Repo] :pool_timeout is no longer supported in favor of a new queue system described in DBConnection.start_link/2
    # under "Queue config". For most users, configuring :timeout is enough, as it now includes both queue and query time
    timeout: 15_000

  config :transport, TransportWeb.Endpoint,
    http: [port: System.get_env("PORT"), compress: true],
    url: [scheme: "https", host: System.get_env("DOMAIN_NAME"), port: 443],
    cache_static_manifest: "priv/static/cache_manifest.json",
    secret_key_base: System.get_env("SECRET_KEY_BASE"),
    force_ssl: [rewrite_on: [:x_forwarded_proto]],
    live_view: [
      signing_salt: System.get_env("SECRET_KEY_BASE")
    ]

  if app_env == :production do
    # data.gouv.fr IDs for national databases created automatically and
    # published by us on data.gouv.fr.
    # Overrides values set in `config.exs`
    config :transport,
      consolidation:
        Map.merge(Application.fetch_env!(:transport, :consolidation), %{
          zfe: %{
            dataset_id: "625438b890bf88454b283a55",
            resource_ids: %{
              "voies" => "3a5d0c66-aef9-4d68-841f-4fe81c9de980",
              "aires" => "673a16bf-49ec-4645-9da2-cf975d0aa0ea"
            }
          }
        })

    config :transport, Transport.Mailer,
      adapter: Swoosh.Adapters.Mailjet,
      api_key: System.fetch_env!("MJ_APIKEY_PUBLIC"),
      secret: System.fetch_env!("MJ_APIKEY_PRIVATE")
  end
end

# On Clever Cloud, each container gets assigned a UUID, which gets propagated to AppSignal.
# It is easier to assign the container a "role" so that we can more easily charts relevant metrics.
host_role =
  []
  |> Kernel.++(if webserver, do: ["site"], else: [])
  |> Kernel.++(if worker, do: ["worker"], else: [])
  |> Enum.join("-")

# NOTE: for dev work, use dev.secret.exs instead
if config_env() == :prod do
  # staging vs production
  app_signal_env = app_env

  # inspired from the installer and
  # https://docs.appsignal.com/elixir/configuration.html

  # revision tracking is helpful to track optimisations & regressions
  {revision, exitcode} = System.cmd("git", ["log", "--pretty=format:%h", "-n 1"])
  revision = if exitcode == 0, do: revision, else: nil

  config :appsignal, :config,
    # https://docs.appsignal.com/elixir/integrations/ecto.html
    otp_app: :transport,
    # NOTE: not directly using APPSIGNAL_* variables to let us decide programmatically,
    # because APPSIGNAL_* variables take precedence
    name: System.get_env("CUSTOM_APPSIGNAL_APP_NAME", "transport.data.gouv.fr"),
    push_api_key: System.get_env("CUSTOM_APPSIGNAL_PUSH_API_KEY"),
    env: app_signal_env,
    host_role: host_role,
    revision: revision,
    active: true
end<|MERGE_RESOLUTION|>--- conflicted
+++ resolved
@@ -166,11 +166,8 @@
   {"0 8 * * *", Transport.Jobs.WarnUserInactivityJob},
   {"*/5 * * * *", Transport.Jobs.UpdateCounterCacheJob},
   {"0 4 * * *", Transport.Jobs.StopsRegistrySnapshotJob},
-<<<<<<< HEAD
-  {"30 2 * * *", Transport.Jobs.IRVEConsolidationJob}
-=======
+  {"30 2 * * *", Transport.Jobs.IRVEConsolidationJob},
   {"10 * * * *", Transport.Jobs.DefaultTokensJob}
->>>>>>> 5c0e0a62
 ]
 
 # Make sure that all modules exist
