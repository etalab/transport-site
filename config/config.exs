# This file is responsible for configuring your application
# and its dependencies with the aid of the Mix.Config module.
#
# This configuration file is loaded before any dependency and
# is restricted to this project.
use Mix.Config

<<<<<<< HEAD
# TODO: use a proper module for config, but make sure to allow
# tests run for the unlock app separately, without depending on the whole house
config :unlock, :resources,
  fn() ->
    %{
      "angouleme" => %{
        "url" => System.fetch_env!("SOME_SECRET_URL"),
        "ttl" => 30
      }
    }
  end
=======
if System.get_env("CELLAR_NAMESPACE") do
  # We believe CELLAR_NAMESPACE was a previous attempt at siloting S3 envs.
  # We will instead rely on separate buckets in the short-term future.
  raise "CELLAR_NAMESPACE variable is deprecated and must be removed."
end
>>>>>>> 6f3eea6d

config :gbfs,
  generators: [context_app: false]

config :gbfs, jcdecaux_apikey: System.get_env("JCDECAUX_APIKEY")

# Configures the endpoint
config :gbfs, GBFS.Endpoint,
  secret_key_base: System.get_env("SECRET_KEY_BASE"),
  render_errors: [view: GBFS.ErrorView, accepts: ~w(json)],
  pubsub_server: GBFS.PubSub, # TODO: verify if this is truly needed? unsure.
  server: false

# Configures the endpoint
config :transport, TransportWeb.Endpoint,
  url: [host: "127.0.0.1"],
  secret_key_base: System.get_env("SECRET_KEY_BASE"),
  render_errors: [
    view: TransportWeb.ErrorView,
    layout: {TransportWeb.LayoutView, "app.html"},
    accepts: ~w(html json)
  ],
  pubsub_server: TransportWeb.PubSub,
  live_view: [
    signing_salt: System.get_env("SECRET_KEY_BASE")
  ]

config :phoenix, :json_library, Jason

#
# A tweaked format encoder to optionally bypass JSON
# encoding when the caller knows it is already encoded.
#
# See https://hexdocs.pm/phoenix/1.5.8/Phoenix.Template.html#module-format-encoders
#
config :phoenix, :format_encoders,
  json: Transport.Shared.ConditionalJSONEncoder

# Configures Elixir's Logger
config :logger,
  backends: [
    :console,
    Sentry.LoggerBackend # error logs are also send to sentry
  ]

config :logger, :console,
  format: "$time $metadata[$level] $message\n",
  metadata: [:request_id]

config :scrivener_html,
  routes_helper: TransportWeb.Router.Helpers

# Allow to have Markdown templates
config :phoenix, :template_engines,
  [
    md: PhoenixMarkdown.Engine,
    leex: Phoenix.LiveView.Engine
  ]

config :phoenix_markdown, :server_tags, :all

# build sentry env based on Mix env, unless overriden (useful for staging)
sentry_env_as_atom = if v = System.get_env("SENTRY_ENV") do
  v |> String.to_atom()
else
  Mix.env()
end

# check out https://sentry.io/settings/transport-data-gouv-fr/projects/transport-site/install/elixir/
config :sentry,
  dsn: System.get_env("SENTRY_DSN"),
  environment_name: sentry_env_as_atom,
  included_environments: [:prod, :staging],
  enable_source_code_context: true,
  root_source_code_path: File.cwd!,
  filter: Transport.Shared.SentryExceptionFilter,
  # the key must be there for overriding during tests,
  # so we set it to the default based on source code for now
  send_result: :none

config :transport,
  cache_impl: Transport.Cache.Cachex,
  ex_aws_impl: ExAws,
  httpoison_impl: HTTPoison,
  history_impl: Transport.History.Fetcher.S3

# Import environment specific config. This must remain at the bottom
# of this file so it overrides the configuration defined above.
import_config "datagouvfr.exs"
import_config "database.exs"
import_config "gtfs_validator.exs"
import_config "mailjet.exs"
import_config "mailchimp.exs"
import_config "#{Mix.env}.exs"

config :ex_aws,
  access_key_id: System.get_env("CELLAR_ACCESS_KEY_ID"),
  secret_access_key: System.get_env("CELLAR_SECRET_ACCESS_KEY"),
  s3: [
    scheme: "https://",
    host: "cellar-c2.services.clever-cloud.com",
  ],
  json_codec: Jason

config :transport,
  max_import_concurrent_jobs: (System.get_env("MAX_IMPORT_CONCURRENT_JOBS") || "1") |> String.to_integer(),
  nb_days_to_keep_validations: 60,
  join_our_slack_link: "https://join.slack.com/t/transportdatagouvfr/shared_invite/zt-2n1n92ye-sdGQ9SeMh5BkgseaIzV8kA",
  contact_email: "contact@transport.beta.gouv.fr"<|MERGE_RESOLUTION|>--- conflicted
+++ resolved
@@ -5,7 +5,6 @@
 # is restricted to this project.
 use Mix.Config
 
-<<<<<<< HEAD
 # TODO: use a proper module for config, but make sure to allow
 # tests run for the unlock app separately, without depending on the whole house
 config :unlock, :resources,
@@ -17,13 +16,12 @@
       }
     }
   end
-=======
+
 if System.get_env("CELLAR_NAMESPACE") do
   # We believe CELLAR_NAMESPACE was a previous attempt at siloting S3 envs.
   # We will instead rely on separate buckets in the short-term future.
   raise "CELLAR_NAMESPACE variable is deprecated and must be removed."
 end
->>>>>>> 6f3eea6d
 
 config :gbfs,
   generators: [context_app: false]
