<div class="hero" role="banner">
    <div class="hero__container">
        <div class="container">
            <h1>Le Point d'Accès National</h1>
<<<<<<< HEAD
            <p>La plateforme transport.data.gouv.fr vise à référencer l’ensemble des données transports pour en faciliter la réutilisation et garantir aux usagers une information voyageur fiable sur leurs déplacements au quotidien.</p>
            <p>Suivez l’avancement sur la <a href="/stats" class="inverted_color">page dédiée au déploiement</a>.</p>
=======
            <h2>De l’information voyageur pour tous, partout en France, grâce à l’ouverture des données.</h2>
            </p>
            </p>
>>>>>>> 8652ac87
            <%= form_for @conn, dataset_path(@conn, :index), [method: "get"], fn f -> %>
                <%= search_input f, :q, [{"placeholder", dgettext("page-index", "Find dataset")}] %>
                <p class="text-center"><a href="#about">➞ Plus d'informations</a></p>
            <% end %>
        </div>
    </div>
</div>

<section class="section section-white aom" id="about">
    <div class="container">
        <div class="row">
            <div class="column">
                <h2>Qu'est-ce que le Point d'Accès National ?</h2>
                <p> La plateforme transport.data.gouv.fr est le Point d'Accès National français. Elle s'adresse aux producteurs et aux réutilisateurs de données transport. Elle vise à accélérer l'ouverture de ces données et à favoriser leur réutilisation pour faciliter les déplacements des usagers et diffuser l'information voyageur sur tous les supports numériques. Suivez l'évolution de l'ouverture des données transport sur la <a href="/stats" class="inverted_color">page dédiée au déploiement</a>. </p>
            </div>
            <div class="column cta">
                <div>
                    <img src="<%= static_path(@conn, "/images/bus.svg") %>" alt="" />
                    <a class="button button--fullwidth" href="<%= static_path(@conn, "/documents/TransportDataGouv.pdf") %>" role="link">
                    <i class="icon icon--file" aria-hidden="true"></i>
                    <%= dgettext("page-index", "Download presentation") %>
                    </a>
                </div>
            </div>
        </div>
    </div>
</section>
<section class="tools section section-grey">
    <div class="container">
        <div class="row">
            <div class="column">
                <h2>Producteurs de données transport</h2>
                <h3>Ouvrez et publiez vos données en quelques clics</h3>
                <p>Les producteurs de données transport (autorités organisatrices de la mobilité, opérateurs de transport, etc.)  sont tenus de mettre à disposition leurs données relatives à l'information voyageur sur le Point d'Accès National. La publication des données se fait sur la plateforme nationale <a href="https://data.gouv.fr">data.gouv.fr</a> en créant un compte personnel rattaché à une organisation. Les données peuvent être au choix hébergées ou simplement référencées par le <em>moissonnage</em> d'une plateforme locale. Les outils de la plateforme transport.data.gouv.fr accompagnent les producteurs dans la mise en qualité et la mise en conformité de leurs données.</p>
            </div>
            <div class="column cta">
                <div>
                    <img src="<%= static_path(@conn, "/images/click.svg") %>" alt="" />
                    <a class="button button--fullwidth hero__link--open" href="https://www.data.gouv.fr/fr/admin/dataset/new/" role="link">
                        <i class="icon icon--open" aria-hidden="true"></i>
                        <%= dgettext("page-index", "Publish my data") %>
                    </a>
                    <a class="button button--fullwidth hero__link--book" href="<%= page_path @conn, :guide %>" role="link">
                        <i class="icon icon--book" aria-hidden="true"></i>
                        <%= dgettext("page-index", "Publication guide") %>
                    </a>
                </div>
            </div>
        </div>
    </div>
</section>
<section class="users section section-white">
    <div class="container">
        <div class="row">
            <div class="column">
                <h2>Réutilisateurs de données</h2>
                <h3>1 plateforme, 1 licence, 1 format, 1 interlocuteur identifié pour tous les jeux de données</h3>
                <p>Le Point d'Accès National fournit aux réutilisateurs (éditeurs d'applications, développeurs, etc.) un catalogue des données transport mises à disposition en France et téléchargeables sans besoin de s'identifier. Les données sont proposées dans une licence et un format homogènes, réduisant ainsi les barrières à leur exploitation. Pour chaque jeu de données, un interlocuteur est identifié pour faciliter la communication entre producteurs et réutilisateurs. Grâce au Point d'Accès National, les services de mobilité innovants peuvent s'alimenter facilement en données, et déployer leurs services sur de nouveaux territoires en France, au bénéfice des usagers.</p>
            </div>
            <div class="column cta">
                <div>
                    <img src="<%= static_path(@conn, "/images/user.svg") %>" alt="" />
                    <a class="button button--fullwidth hero__link--reuse" href="<%= dataset_path @conn, :index %>" role="link">
                        <i class="icon icon--reuse" aria-hidden="true"></i>
                        <%= dgettext("page-index", "Reuse data") %>
                    </a>
                </div>
            </div>
        </div>
    </div>
</section>
<section class="section section-grey mailing-list">
    <div class="container mailing-list__container">
        <div class="form__container">
            <form action="<%= @mailchimp_newsletter_url %>" method="post" id="mc-embedded-subscribe-form" name="mc-embedded-subscribe-form" class="validate" target="_blank" novalidate>
                <div id="mc_embed_signup_scroll">
                  <label for="mce-EMAIL"><%= dgettext("page-index", "Subscribe to our email newsletter to receive update") %></label>
                  <input type="email" value="" name="EMAIL" id="mce-EMAIL" placeholder="<%= dgettext("page-index", "Email address") %>">
                  <div id="mce-responses" class="clear">
                      <div class="response" id="mce-error-response" style="display:none"></div>
                      <div class="response" id="mce-success-response" style="display:none"></div>
                  </div>
                  <div>
                      <input type="hidden" name="b_5ee8bfe0f1b073b49de06a063_13db2e9a94" tabindex="-1" value="">
                  </div>
                  <div class="mailing-list__button">
                      <button class="button" type="submit" name="subscribe" id="mc-embedded-subscribe"><%= dgettext("page-index", "SUBSCRIBE") %></button>
                  </div>
                </div>
           </form>
           <div class="mailing-list__slack-container">
                <strong>
                     <a href="https://join.slack.com/transportdatagouvfr/shared_invite/MjA2ODkzODQyOTk4LTE0OTg4MDUyNTktNmM2OWJmOGQwOA">
                         <%= dgettext("page-index", "Join us on Slack") %>
                         <img src="<%= static_path(@conn, "/images/slack.png") %>" class="mailing-list__slack-img" alt="Slack" />
                     </a>
                </strong>
           </div>
        </div>
    </div>
</section><|MERGE_RESOLUTION|>--- conflicted
+++ resolved
@@ -2,14 +2,7 @@
     <div class="hero__container">
         <div class="container">
             <h1>Le Point d'Accès National</h1>
-<<<<<<< HEAD
-            <p>La plateforme transport.data.gouv.fr vise à référencer l’ensemble des données transports pour en faciliter la réutilisation et garantir aux usagers une information voyageur fiable sur leurs déplacements au quotidien.</p>
-            <p>Suivez l’avancement sur la <a href="/stats" class="inverted_color">page dédiée au déploiement</a>.</p>
-=======
             <h2>De l’information voyageur pour tous, partout en France, grâce à l’ouverture des données.</h2>
-            </p>
-            </p>
->>>>>>> 8652ac87
             <%= form_for @conn, dataset_path(@conn, :index), [method: "get"], fn f -> %>
                 <%= search_input f, :q, [{"placeholder", dgettext("page-index", "Find dataset")}] %>
                 <p class="text-center"><a href="#about">➞ Plus d'informations</a></p>
