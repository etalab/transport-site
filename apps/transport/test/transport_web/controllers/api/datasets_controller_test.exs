--- conflicted
+++ resolved
@@ -313,12 +313,8 @@
              "title" => "title",
              "type" => "public-transit",
              "licence" => "lov2",
-<<<<<<< HEAD
-             "updated" => "",
-             "conversions" => []
-=======
+             "conversions" => [],
              "updated" => [last_update_gtfs, last_update_geojson] |> Enum.max(DateTime) |> DateTime.to_iso8601()
->>>>>>> 50ce5374
            } == conn |> get(path) |> json_response(200)
   end
 
@@ -432,8 +428,6 @@
              "slug" => "slug-1",
              "title" => "title",
              "type" => "public-transit",
-<<<<<<< HEAD
-             "updated" => "",
              "conversions" => [
                %{
                  "filesize" => filesize,
@@ -443,11 +437,9 @@
                  "stable_url" => "http://127.0.0.1:5100/resources/conversions/#{resource.id}/GeoJSON",
                  "url" => permanent_url
                }
-             ]
-=======
+             ],
              "updated" =>
                [resource, gbfs_resource] |> Enum.map(& &1.last_update) |> Enum.max(DateTime) |> DateTime.to_iso8601()
->>>>>>> 50ce5374
            } == conn |> get(path) |> json_response(200)
   end
 
