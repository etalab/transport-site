--- conflicted
+++ resolved
@@ -152,35 +152,7 @@
     insert_zfe_dataset()
     insert_bnlc_dataset()
     %{id: dataset_id} = insert_irve_dataset()
-
-<<<<<<< HEAD
     insert_imported_irve_geo_data(dataset_id)
-=======
-    %{id: resource_history_id} = insert(:resource_history, %{payload: %{"dataset_id" => dataset_id}})
-    %{id: geo_data_import_id} = insert(:geo_data_import, %{resource_history_id: resource_history_id})
-
-    insert(:geo_data, %{
-      geo_data_import_id: geo_data_import_id,
-      geom: %Geo.Point{coordinates: {1, 1}, srid: 4326},
-      payload: %{
-        "nom_enseigne" => "Recharge Super 95",
-        "id_station_itinerance" => "FRELCPEYSPC",
-        "nom_station" => "Dehaven Centre",
-        "nbre_pdc" => 2
-      }
-    })
-
-    insert(:geo_data, %{
-      geo_data_import_id: geo_data_import_id,
-      geom: %Geo.Point{coordinates: {2, 2}, srid: 4326},
-      payload: %{
-        "nom_enseigne" => "Recharge Super 95",
-        "id_station_itinerance" => "FRELCPBLOHM",
-        "nom_station" => "Gemina Port",
-        "nbre_pdc" => 3
-      }
-    })
->>>>>>> ac739ce7
 
     assert_expected_geojson(conn,
       data: "irve",
