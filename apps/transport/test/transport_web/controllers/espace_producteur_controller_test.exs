defmodule TransportWeb.EspaceProducteurControllerTest do
  use TransportWeb.ConnCase, async: true
  import DB.Factory
  import Plug.Test, only: [init_test_session: 2]
  import Mox
  import Swoosh.TestAssertions

  setup :verify_on_exit!

  setup do
    Ecto.Adapters.SQL.Sandbox.checkout(DB.Repo)
  end

  describe "edit_dataset" do
    test "requires authentication", %{conn: conn} do
      conn = conn |> get(espace_producteur_path(conn, :edit_dataset, 42))
      assert redirected_to(conn, 302) =~ "/login"
    end

    test "redirects if you're not a member of the dataset organization", %{conn: conn} do
      dataset = insert(:dataset)

      Datagouvfr.Client.User.Mock
      |> expect(:me, fn %Plug.Conn{} -> {:ok, %{"organizations" => []}} end)

      conn =
        conn
        |> init_test_session(current_user: %{})
        |> get(espace_producteur_path(conn, :edit_dataset, dataset.id))

      assert redirected_to(conn, 302) == page_path(conn, :espace_producteur)

      assert Phoenix.Flash.get(conn.assigns.flash, :error) == "Impossible de récupérer ce jeu de données pour le moment"
    end

    test "renders successfully and finds the dataset using organization IDs", %{conn: conn} do
      %DB.Dataset{organization_id: organization_id} = dataset = insert(:dataset, custom_title: custom_title = "Foobar")

      Datagouvfr.Client.User.Mock
      |> expect(:me, fn %Plug.Conn{} -> {:ok, %{"organizations" => [%{"id" => organization_id}]}} end)

      content =
        conn
        |> init_test_session(current_user: %{})
        |> get(espace_producteur_path(conn, :edit_dataset, dataset.id))
        |> html_response(200)

      assert custom_title == content |> Floki.parse_document!() |> Floki.find("h2") |> Floki.text()
    end

    test "when a custom logo is set", %{conn: conn} do
      dataset = insert(:dataset, custom_logo: "https://example.com/pic.png")

      Datagouvfr.Client.User.Mock
      |> expect(:me, fn %Plug.Conn{} -> {:ok, %{"organizations" => [%{"id" => dataset.organization_id}]}} end)

      content =
        conn
        |> init_test_session(current_user: %{})
        |> get(espace_producteur_path(conn, :edit_dataset, dataset.id))
        |> html_response(200)

      assert content
             |> Floki.parse_document!()
             |> Floki.find(~s{.espace-producteur-section button[type="submit"]})
             |> Floki.text() =~ "Supprimer le logo personnalisé"
    end
  end

  describe "upload_logo" do
    test "requires authentication", %{conn: conn} do
      conn = conn |> post(espace_producteur_path(conn, :upload_logo, 42), %{"upload" => %{"file" => %Plug.Upload{}}})
      assert redirected_to(conn, 302) =~ "/login"
    end

    test "redirects if you're not a member of the dataset organization", %{conn: conn} do
      dataset = insert(:dataset)

      Datagouvfr.Client.User.Mock
      |> expect(:me, fn %Plug.Conn{} -> {:ok, %{"organizations" => []}} end)

      conn =
        conn
        |> init_test_session(current_user: %{})
        |> post(espace_producteur_path(conn, :upload_logo, dataset.id), %{"upload" => %{"file" => %Plug.Upload{}}})

      assert redirected_to(conn, 302) == page_path(conn, :espace_producteur)

      assert Phoenix.Flash.get(conn.assigns.flash, :error) == "Impossible de récupérer ce jeu de données pour le moment"
    end

    test "uploads the logo to S3, send an email and redirect", %{conn: conn} do
      %DB.Dataset{organization_id: organization_id, datagouv_id: datagouv_id, custom_title: custom_title} =
        dataset = insert(:dataset)

      filename = "sample.jpg"
      local_path = System.tmp_dir!() |> Path.join("#{filename}")
      upload_path = "tmp_#{datagouv_id}.jpg"
      user_email = "john@example.com"

      Datagouvfr.Client.User.Mock
      |> expect(:me, fn %Plug.Conn{} -> {:ok, %{"organizations" => [%{"id" => organization_id}]}} end)

      Transport.ExAWS.Mock
      |> expect(:request!, fn %ExAws.S3.Upload{
                                src: %File.Stream{path: ^local_path},
                                bucket: "transport-data-gouv-fr-logos-test",
                                path: ^upload_path,
                                opts: [acl: :private],
                                service: :s3
                              } ->
        :ok
      end)

      email_subject = "Logo personnalisé : #{custom_title}"

      conn =
        conn
        |> init_test_session(current_user: %{"email" => user_email})
        |> post(espace_producteur_path(conn, :upload_logo, dataset.id), %{
          "upload" => %{"file" => %Plug.Upload{path: local_path, filename: filename}}
        })

      assert redirected_to(conn, 302) == page_path(conn, :espace_producteur)

      assert Phoenix.Flash.get(conn.assigns.flash, :info) ==
               "Votre logo a bien été reçu. Nous reviendrons vers vous rapidement."

      assert_email_sent(fn %Swoosh.Email{
                             from: {"transport.data.gouv.fr", "contact@transport.data.gouv.fr"},
                             to: [{"", "contact@transport.data.gouv.fr"}],
                             subject: ^email_subject,
                             text_body: text_body,
                             html_body: nil
                           } ->
        assert text_body == """
               Bonjour,

               Un logo personnalisé vient d'être envoyé.

               Scripts à exécuter :
               s3cmd get s3://transport-data-gouv-fr-logos-test/#{upload_path} /tmp/#{upload_path}
               elixir scripts/custom_logo.exs /tmp/#{upload_path} #{datagouv_id}
               s3cmd rm s3://transport-data-gouv-fr-logos-test/#{upload_path}

               Personne à contacter :
               #{user_email}
               """
      end)
    end
  end

<<<<<<< HEAD
  describe "remove_custom_logo" do
    test "requires authentication", %{conn: conn} do
      conn = conn |> delete(espace_producteur_path(conn, :remove_custom_logo, 42))
      assert redirected_to(conn, 302) =~ "/login"
    end

    test "redirects if you're not a member of the dataset organization", %{conn: conn} do
      dataset = insert(:dataset)

      Datagouvfr.Client.User.Mock
      |> expect(:me, fn %Plug.Conn{} -> {:ok, %{"organizations" => []}} end)

      conn =
        conn
        |> init_test_session(current_user: %{})
        |> delete(espace_producteur_path(conn, :remove_custom_logo, dataset.id))

      assert redirected_to(conn, 302) == page_path(conn, :espace_producteur)

      assert Phoenix.Flash.get(conn.assigns.flash, :error) == "Impossible de récupérer ce jeu de données pour le moment"
    end

    test "deletes objects and resets custom logos", %{conn: conn} do
      custom_logo_path = "#{Ecto.UUID.generate()}.png"
      custom_full_logo_path = "#{Ecto.UUID.generate()}_full.png"
      bucket_url = Transport.S3.permanent_url(:logos)

      %DB.Dataset{organization_id: organization_id} =
        dataset =
        insert(:dataset,
          custom_logo: Path.join(bucket_url, custom_logo_path),
          custom_full_logo: Path.join(bucket_url, custom_full_logo_path)
        )

      Datagouvfr.Client.User.Mock
      |> expect(:me, fn %Plug.Conn{} -> {:ok, %{"organizations" => [%{"id" => organization_id}]}} end)

      Transport.Test.S3TestUtils.s3_mocks_delete_object(Transport.S3.bucket_name(:logos), custom_logo_path)
      Transport.Test.S3TestUtils.s3_mocks_delete_object(Transport.S3.bucket_name(:logos), custom_full_logo_path)

      conn =
        conn
        |> init_test_session(current_user: %{})
        |> delete(espace_producteur_path(conn, :remove_custom_logo, dataset.id))

      assert redirected_to(conn, 302) == page_path(conn, :espace_producteur)

      assert Phoenix.Flash.get(conn.assigns.flash, :info) == "Votre logo personnalisé a été supprimé."

      assert %DB.Dataset{custom_logo: nil, custom_full_logo: nil} = DB.Repo.reload!(dataset)
=======
  describe "proxy_statistics" do
    test "requires authentication", %{conn: conn} do
      conn = conn |> get(espace_producteur_path(conn, :proxy_statistics))

      assert redirected_to(conn, 302) =~ "/login"
    end

    test "redirects when there is an error when fetching datasets", %{conn: conn} do
      Datagouvfr.Client.User.Mock |> expect(:me, fn _conn -> {:error, nil} end)

      conn =
        conn
        |> init_test_session(%{current_user: %{}})
        |> get(espace_producteur_path(conn, :proxy_statistics))

      assert redirected_to(conn, 302) == page_path(conn, :espace_producteur)

      assert Phoenix.Flash.get(conn.assigns.flash, :error) ==
               "Une erreur a eu lieu lors de la récupération de vos ressources"
    end

    test "renders successfully with a resource handled by the proxy", %{conn: conn} do
      dataset = insert(:dataset, is_active: true, datagouv_id: Ecto.UUID.generate())

      gtfs_rt_resource =
        insert(:resource,
          dataset: dataset,
          format: "gtfs-rt",
          url: "https://proxy.transport.data.gouv.fr/resource/divia-dijon-gtfs-rt-trip-update"
        )

      assert DB.Resource.served_by_proxy?(gtfs_rt_resource)
      proxy_slug = DB.Resource.proxy_slug(gtfs_rt_resource)
      assert proxy_slug == "divia-dijon-gtfs-rt-trip-update"

      today = Transport.Telemetry.truncate_datetime_to_hour(DateTime.utc_now())

      insert(:metrics,
        target: "proxy:#{proxy_slug}",
        event: "proxy:request:external",
        count: 2,
        period: today
      )

      insert(:metrics,
        target: "proxy:#{proxy_slug}",
        event: "proxy:request:internal",
        count: 1,
        period: today
      )

      Datagouvfr.Client.User.Mock
      |> expect(:me, fn _conn -> {:ok, %{"organizations" => [%{"id" => dataset.organization_id}]}} end)

      html =
        conn
        |> init_test_session(%{current_user: %{}})
        |> get(espace_producteur_path(conn, :proxy_statistics))
        |> html_response(200)

      assert html =~ "Statistiques des requêtes gérées par le proxy"
      assert html =~ "<strong>2</strong>\nrequêtes gérées par le proxy au cours des 15 derniers jours"
      assert html =~ "<strong>1</strong>\nrequêtes transmises au serveur source au cours des 15 derniers jours"
>>>>>>> 454b8ec6
    end
  end
end<|MERGE_RESOLUTION|>--- conflicted
+++ resolved
@@ -150,7 +150,6 @@
     end
   end
 
-<<<<<<< HEAD
   describe "remove_custom_logo" do
     test "requires authentication", %{conn: conn} do
       conn = conn |> delete(espace_producteur_path(conn, :remove_custom_logo, 42))
@@ -201,7 +200,8 @@
       assert Phoenix.Flash.get(conn.assigns.flash, :info) == "Votre logo personnalisé a été supprimé."
 
       assert %DB.Dataset{custom_logo: nil, custom_full_logo: nil} = DB.Repo.reload!(dataset)
-=======
+  end
+
   describe "proxy_statistics" do
     test "requires authentication", %{conn: conn} do
       conn = conn |> get(espace_producteur_path(conn, :proxy_statistics))
@@ -265,7 +265,6 @@
       assert html =~ "Statistiques des requêtes gérées par le proxy"
       assert html =~ "<strong>2</strong>\nrequêtes gérées par le proxy au cours des 15 derniers jours"
       assert html =~ "<strong>1</strong>\nrequêtes transmises au serveur source au cours des 15 derniers jours"
->>>>>>> 454b8ec6
     end
   end
 end