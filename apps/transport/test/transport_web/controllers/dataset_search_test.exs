--- conflicted
+++ resolved
@@ -250,56 +250,6 @@
     assert first_dataset_id != base_nationale_dataset_id
   end
 
-<<<<<<< HEAD
-  test "datasets associated to a region are displayed last when searching for a commune" do
-    aom = insert(:aom, region: region = insert(:region))
-    commune = insert(:commune, aom_res_id: aom.composition_res_id, insee: "33400", region: region)
-
-    region_dataset = insert(:dataset, region_id: region.id, is_active: true)
-    aom_dataset = insert(:dataset, is_active: true, aom: aom)
-=======
-  test "datasets associated to a region are displayed first when searching for a region" do
-    aom_dataset = insert(:dataset, is_active: true)
-    refute is_nil(aom_dataset.aom_id)
-    aom = DB.Repo.get!(DB.AOM, aom_dataset.aom_id)
-    region_dataset = insert(:dataset, region_id: aom.region_id, is_active: true)
-
-    list_datasets = fn %{} = args ->
-      args |> Dataset.list_datasets() |> Repo.all() |> Enum.map(& &1.id)
-    end
-
-    assert [region_dataset.id, aom_dataset.id] == list_datasets.(%{"region" => aom.region_id |> to_string()})
-    assert list_datasets.(%{}) != list_datasets.(%{"region" => aom.region_id |> to_string()})
-  end
-
-  test "when searching for a region, use the population to sort" do
-    small_aom = insert(:aom, region: region = insert(:region), population: 100)
-    big_aom = insert(:aom, region: region, population: 200)
-
-    # regional dataset: first result expected
-    region_dataset = insert(:dataset, region_id: region.id, is_active: true, population: 0)
-    # small population: last result expected
-    aom_dataset_0 = insert(:dataset, is_active: true, aom: small_aom, custom_title: "AAA Plomberie")
-    # equal population, alphabetical order expected
-    aom_dataset_1 = insert(:dataset, is_active: true, aom: big_aom, custom_title: "ABC Plomberie")
-    aom_dataset_2 = insert(:dataset, is_active: true, aom: big_aom, custom_title: "BBB Plomberie")
->>>>>>> 2ae1659a
-
-    list_datasets = fn %{} = args ->
-      args |> Dataset.list_datasets() |> Repo.all() |> Enum.map(& &1.id)
-    end
-
-<<<<<<< HEAD
-    assert [aom_dataset.id, region_dataset.id] == list_datasets.(%{"insee_commune" => commune.insee |> to_string()})
-    assert list_datasets.(%{}) != list_datasets.(%{"insee_commune" => commune.insee |> to_string()})
-=======
-    assert [region_dataset.id, aom_dataset_1.id, aom_dataset_2.id, aom_dataset_0.id] ==
-             list_datasets.(%{"region" => region.id |> to_string()})
-
-    assert list_datasets.(%{}) != list_datasets.(%{"region" => region.id |> to_string()})
->>>>>>> 2ae1659a
-  end
-
   test "uses population and custom_title to sort by default" do
     small_aom = insert(:aom, population: 100)
     big_aom = insert(:aom, population: 200)
@@ -385,23 +335,14 @@
              |> Enum.map(& &1.id)
   end
 
-<<<<<<< HEAD
+
   test "search by region" do
     region = insert(:region, insee: "1")
     departement = insert(:departement, region_insee: region.insee)
     commune = insert(:commune, insee: "2", region_id: region.id)
     epci = insert(:epci, insee: "3")
-    insert(:commune, insee: "4", region_id: region.id, epci_insee: epci.insee)
-=======
-  test "search by commune" do
-    departement = insert(:departement)
-    region = insert(:region, insee: "1")
-    epci = insert(:epci, insee: "2")
-
-    commune =
-      insert(:commune, insee: "3", departement_insee: departement.insee, region_id: region.id, epci_insee: epci.insee)
->>>>>>> 2ae1659a
-
+    insert(:commune, insee: "4", region_id: region.id, epci_insee: epci.insee
+    
     departement_ad =
       insert(:administrative_division,
         type: :departement,
@@ -425,13 +366,47 @@
     insert(:dataset)
 
     assert [d1.id, d2.id, d3.id, d4.id] ==
-<<<<<<< HEAD
+
              %{"region" => region.id |> to_string()}
-=======
-             %{"insee_commune" => commune.insee}
->>>>>>> 2ae1659a
              |> DB.Dataset.list_datasets()
              |> DB.Repo.all()
              |> Enum.map(& &1.id)
   end
+
+  test "search by commune" do
+    departement = insert(:departement)
+    region = insert(:region, insee: "1")
+    epci = insert(:epci, insee: "2")
+
+    commune =
+      insert(:commune, insee: "3", departement_insee: departement.insee, region_id: region.id, epci_insee: epci.insee)
+
+    departement_ad =
+      insert(:administrative_division,
+        type: :departement,
+        type_insee: "departement_#{departement.insee}",
+        insee: departement.insee
+      )
+
+    commune_ad =
+      insert(:administrative_division, type: :commune, type_insee: "commune_#{commune.insee}", insee: commune.insee)
+
+    epci_ad = insert(:administrative_division, type: :epci, type_insee: "epci_#{epci.insee}", insee: epci.insee)
+
+    region_ad =
+      insert(:administrative_division, type: :region, type_insee: "region_#{region.insee}", insee: region.insee)
+
+    d1 = insert(:dataset, population: 4, declarative_spatial_areas: [region_ad])
+    d2 = insert(:dataset, population: 3, declarative_spatial_areas: [departement_ad])
+    d3 = insert(:dataset, population: 2, declarative_spatial_areas: [epci_ad])
+    d4 = insert(:dataset, population: 1, declarative_spatial_areas: [commune_ad])
+    # Other dataset is not included
+    insert(:dataset)
+
+    assert [d1.id, d2.id, d3.id, d4.id] ==
+             %{"insee_commune" => commune.insee}
+             |> DB.Dataset.list_datasets()
+             |> DB.Repo.all()
+             |> Enum.map(& &1.id)
+  end
 end