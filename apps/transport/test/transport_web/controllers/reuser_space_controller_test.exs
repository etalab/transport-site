--- conflicted
+++ resolved
@@ -446,7 +446,6 @@
     assert token |> DB.Repo.reload() |> is_nil()
   end
 
-<<<<<<< HEAD
   test "default_token", %{conn: conn} do
     organization = insert(:organization)
 
@@ -477,7 +476,8 @@
 
     assert %DB.Token{default_for_contact_id: nil} = t1 |> DB.Repo.reload!()
     assert %DB.Token{default_for_contact_id: ^contact_id} = t2 |> DB.Repo.reload!()
-=======
+  end
+
   def index_href_attributes(%Plug.Conn{} = conn) do
     conn
     |> get(reuser_space_path(conn, :espace_reutilisateur))
@@ -485,6 +485,5 @@
     |> Floki.parse_document!()
     |> Floki.find(".action-panel a")
     |> Floki.attribute("a", "href")
->>>>>>> 64e6f152
   end
 end