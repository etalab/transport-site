--- conflicted
+++ resolved
@@ -107,7 +107,6 @@
            }) == resource_path(conn, :download, id)
   end
 
-<<<<<<< HEAD
   test "other_official_resources is sorted by display position" do
     dataset = %DB.Dataset{
       type: "low-emission-zones",
@@ -130,7 +129,8 @@
     }
 
     assert [{0, 2}, {1, 1}] == dataset |> other_official_resources() |> Enum.map(&{&1.display_position, &1.id})
-=======
+  end
+
   test "count_resources and count_documentation_resources" do
     dataset = insert(:dataset)
     insert(:resource, type: "documentation", url: "https://example.com/doc", dataset: dataset)
@@ -141,6 +141,5 @@
 
     assert count_resources(dataset) == 2
     assert count_documentation_resources(dataset) == 1
->>>>>>> 74746fff
   end
 end