defmodule TransportWeb.ResourceControllerTest do
  use TransportWeb.ConnCase, async: false
  use TransportWeb.DatabaseCase, cleanup: [:datasets], async: false
  import Mox
  import DB.Factory
  import ExUnit.CaptureLog

  setup :verify_on_exit!

  @service_alerts_file "#{__DIR__}/../../fixture/files/bibus-brest-gtfs-rt-alerts.pb"

  setup do
    Mox.stub_with(Transport.DataVisualization.Mock, Transport.DataVisualization.Impl)
    Mox.stub_with(Transport.ValidatorsSelection.Mock, Transport.ValidatorsSelection.Impl)

    insert(:dataset,
      created_at: DateTime.utc_now(),
      last_update: DateTime.utc_now(),
      slug: "slug-1",
      resources: [
        %DB.Resource{
          last_update: DateTime.utc_now() |> DateTime.add(-6, :hour),
          last_import: DateTime.utc_now() |> DateTime.add(-1, :hour),
          url: "https://link.to/angers.zip",
          datagouv_id: "1",
          format: "GTFS",
          title: "GTFS",
          description: "Une _très_ belle ressource"
        },
        %DB.Resource{
          last_update: DateTime.utc_now() |> DateTime.add(-6, :hour),
          last_import: DateTime.utc_now() |> DateTime.add(-1, :hour),
          url: "http://link.to/angers.zip?foo=bar",
          datagouv_id: "2",
          format: "GTFS"
        },
        %DB.Resource{
          last_update: DateTime.utc_now() |> DateTime.add(-6, :hour),
          last_import: DateTime.utc_now() |> DateTime.add(-1, :hour),
          url: "http://link.to/gbfs",
          datagouv_id: "3",
          format: "gbfs"
        },
        %DB.Resource{
          last_update: DateTime.utc_now() |> DateTime.add(-6, :hour),
          last_import: DateTime.utc_now() |> DateTime.add(-1, :hour),
          url: "http://link.to/file",
          datagouv_id: "4",
          schema_name: "etalab/foo",
          format: "json"
        },
        %DB.Resource{
          last_update: DateTime.utc_now() |> DateTime.add(-6, :hour),
          last_import: DateTime.utc_now() |> DateTime.add(-1, :hour),
          url: "http://link.to/gtfs-rt",
          datagouv_id: "5",
          format: "gtfs-rt"
        }
      ],
      aom: %DB.AOM{id: 4242, nom: "Angers Métropôle"}
    )

    :ok
  end

  test "Non existing resource raises a Ecto.NoResultsError (interpreted as a 404 thanks to phoenix_ecto)", %{conn: conn} do
    assert_raise Ecto.NoResultsError, fn ->
      conn |> get(resource_path(conn, :details, 0))
    end
  end

  test "GTFS resource with associated NeTEx", %{conn: conn} do
    resource = DB.Resource |> DB.Repo.get_by(datagouv_id: "2")
    insert(:resource_history, resource_id: resource.id, payload: %{"uuid" => uuid = Ecto.UUID.generate()})

    insert(:data_conversion,
      resource_history_uuid: uuid,
      convert_from: "GTFS",
      convert_to: "NeTEx",
      converter: DB.DataConversion.converter_to_use("NeTEx"),
      payload: %{"permanent_url" => permanent_url = "https://super-cellar-url.com/netex"}
    )

    html_response = conn |> get(resource_path(conn, :details, resource.id)) |> html_response(200)
    assert html_response =~ "NeTEx"
    assert html_response =~ conversion_path(conn, :get, resource.id, :NeTEx)
    refute html_response =~ permanent_url
  end

  test "GBFS resource with multi-validation sends back 200", %{conn: conn} do
    resource = DB.Resource |> DB.Repo.get_by(datagouv_id: "3")
    assert DB.Resource.gbfs?(resource)

    insert(:multi_validation, %{
      resource_history: insert(:resource_history, %{resource_id: resource.id}),
      validator: Transport.Validators.GBFSValidator.validator_name(),
      result: %{"errors_count" => 1},
      metadata: %DB.ResourceMetadata{metadata: %{}}
    })

    Transport.Shared.Schemas.Mock |> expect(:transport_schemas, fn -> %{} end)

    conn = conn |> get(resource_path(conn, :details, resource.id))
    assert conn |> html_response(200) =~ "1 erreur"
  end

  test "resource has its description displayed", %{conn: conn} do
    resource = DB.Resource |> DB.Repo.get_by(datagouv_id: "1")

    assert resource.description == "Une _très_ belle ressource"
    html = conn |> get(resource_path(conn, :details, resource.id)) |> html_response(200)
    assert html =~ "Une <em>très</em> belle ressource"
  end

  test "resource has download availability displayed", %{conn: conn} do
    resource = DB.Resource |> DB.Repo.get_by(datagouv_id: "4")

    Transport.Shared.Schemas.Mock
    |> expect(:schemas_by_type, 1, fn _type -> %{resource.schema_name => %{}} end)

    html = conn |> get(resource_path(conn, :details, resource.id)) |> html_response(200)

    assert html =~ "Disponibilité au téléchargement"
    assert html =~ "download_availability_100"
  end

  test "gtfs-rt resource with error details sends back a 200", %{conn: conn} do
    resource_url = "xxx"

    validation_result = %{
      "errors_count" => 2,
      "warnings_count" => 3,
      "files" => %{
        "gtfs_permanent_url" => "https://example.com/gtfs.zip",
        "gtfs_rt_permanent_url" => "https://example.com/gtfs-rt"
      },
      "errors" => [
        %{
          "title" => "error title",
          "description" => "error description",
          "severity" => "ERROR",
          "error_id" => "E001",
          "errors_count" => 2,
          "errors" => ["sample 1", "foo"]
        },
        %{
          "title" => "warning title",
          "description" => "warning description",
          "severity" => "WARNING",
          "error_id" => "W001",
          "errors_count" => 3,
          "errors" => ["sample 2", "bar", "baz"]
        }
      ]
    }

    dataset = insert(:dataset)
    resource = insert(:resource, dataset_id: dataset.id, url: resource_url, format: "gtfs-rt")

    insert(:multi_validation,
      validator: Transport.Validators.GTFSRT.validator_name(),
      resource_id: resource.id,
      validation_timestamp: DateTime.utc_now(),
      result: validation_result
    )

    resource = DB.Resource |> preload(:dataset) |> DB.Repo.get!(resource.id)

    Transport.HTTPoison.Mock
    |> expect(:get, fn ^resource_url, [], [follow_redirect: true] ->
      {:ok, %HTTPoison.Response{status_code: 200, body: File.read!(@service_alerts_file)}}
    end)

    assert DB.Resource.gtfs_rt?(resource)

    content = conn |> get(resource_path(conn, :details, resource.id)) |> html_response(200)

    [
      "2 erreurs",
      "3 avertissements",
      "error title",
      "E001",
      "warning title",
      "W001",
      "sample 1",
      "sample 2",
      validation_result["files"]["gtfs_permanent_url"],
      validation_result["files"]["gtfs_rt_permanent_url"],
      "Prolongation des travaux rue de Kermaria",
      "Impossible de déterminer le fichier GTFS à utiliser",
      "Validations précédentes"
    ]
    |> Enum.each(&assert content =~ &1)
  end

  test "gtfs-rt resource with feed decode error", %{conn: conn} do
    %{url: url} = resource = DB.Resource |> DB.Repo.get_by(datagouv_id: "5")

    Transport.HTTPoison.Mock
    |> expect(:get, fn ^url, [], [follow_redirect: true] ->
      {:ok, %HTTPoison.Response{status_code: 502, body: ""}}
    end)

    assert DB.Resource.gtfs_rt?(resource)
    content = conn |> get(resource_path(conn, :details, resource.id)) |> html_response(200)

    assert content =~ "Impossible de décoder le flux GTFS-RT"
  end

  test "HEAD request for an HTTP resource", %{conn: conn} do
    resource = DB.Resource |> DB.Repo.get_by(datagouv_id: "2")
    refute DB.Resource.can_direct_download?(resource)

    Transport.HTTPoison.Mock
    |> expect(:head, fn url, [] ->
      assert url == resource.url

      {:ok,
       %HTTPoison.Response{
         status_code: 200,
         headers: [
           {"Content-Type", "application/zip"},
           {"foo", "bar"},
           {"transfer-encoding", "chunked"},
           {"date", "date_value"}
         ]
       }}
    end)

    assert %Plug.Conn{assigns: %{original_method: "HEAD"}, resp_body: "", status: 200} =
             conn = conn |> head(resource_path(conn, :download, resource.id))

    assert ["application/zip"] == conn |> get_resp_header("content-type")
    assert ["date_value"] == conn |> get_resp_header("date")
    # Headers absent from the allowlist have been removed
    assert [] == conn |> get_resp_header("foo")
    assert [] == conn |> get_resp_header("transfer-encoding")

    # With a resource that can be directly downloaded
    resource = DB.Resource |> DB.Repo.get_by(datagouv_id: "1")
    assert DB.Resource.can_direct_download?(resource)
    assert conn |> head(resource_path(conn, :download, resource.id)) |> response(404) == ""
  end

  test "downloading a resource that can be directly downloaded", %{conn: conn} do
    resource = DB.Resource |> DB.Repo.get_by(datagouv_id: "1")
    assert DB.Resource.can_direct_download?(resource)

    location = conn |> get(resource_path(conn, :download, resource.id)) |> redirected_to
    assert location == resource.url
  end

  test "downloading a resource that cannot be directly downloaded", %{conn: conn} do
    resource = DB.Resource |> DB.Repo.get_by(datagouv_id: "2")
    refute DB.Resource.can_direct_download?(resource)

    Transport.HTTPoison.Mock
    |> expect(:get, fn url, [], hackney: [follow_redirect: true] ->
      assert url == resource.url
      {:ok, %HTTPoison.Response{status_code: 200, body: "payload", headers: [{"Content-Type", "application/zip"}]}}
    end)

    conn = conn |> get(resource_path(conn, :download, resource.id))
    assert ["application/zip"] == conn |> get_resp_header("content-type")
    assert [~s(attachment; filename="angers.zip")] == conn |> get_resp_header("content-disposition")

    assert conn |> response(200) == "payload"
  end

  test "downloading a resource that cannot be directly downloaded with a filename", %{conn: conn} do
    resource = DB.Resource |> DB.Repo.get_by(datagouv_id: "2")
    refute DB.Resource.can_direct_download?(resource)

    Transport.HTTPoison.Mock
    |> expect(:get, fn url, [], hackney: [follow_redirect: true] ->
      assert url == resource.url

      {:ok,
       %HTTPoison.Response{
         status_code: 200,
         body: "payload",
         headers: [{"Content-Type", "application/zip"}, {"Content-Disposition", ~s(attachment; filename="foo.zip")}]
       }}
    end)

    conn = conn |> get(resource_path(conn, :download, resource.id))
    assert ["application/zip"] == conn |> get_resp_header("content-type")
    assert [~s(attachment; filename="foo.zip")] == conn |> get_resp_header("content-disposition")

    assert conn |> response(200) == "payload"
  end

  test "downloading a resource that cannot be directly downloaded, not found case", %{conn: conn} do
    test_remote_download_error(conn, 404)
  end

  test "downloading a resource that cannot be directly downloaded, remote server error case", %{conn: conn} do
    for status_code <- [500, 502] do
      test_remote_download_error(conn, status_code)
    end
  end

  test "flash message when parent dataset is inactive", %{conn: conn} do
    %{id: dataset_id} = insert(:dataset, %{is_active: false})
    %{id: resource_id} = insert(:resource, %{dataset_id: dataset_id, url: "https://example.com/file"})

    conn = conn |> get(resource_path(conn, :details, resource_id))
    assert conn |> html_response(200) =~ "supprimé de data.gouv.fr"
  end

  test "no flash message when parent dataset is active", %{conn: conn} do
    %{id: dataset_id} = insert(:dataset, %{is_active: true})
    %{id: resource_id} = insert(:resource, %{dataset_id: dataset_id, url: "https://example.com/file"})

    conn = conn |> get(resource_path(conn, :details, resource_id))
    refute conn |> html_response(200) =~ "supprimé de data.gouv.fr"
  end

  test "no validation report section for documentation resources", %{conn: conn} do
    resource =
      insert(:resource, %{
        dataset: insert(:dataset),
        format: "pdf",
        url: "https://example.com/file",
        type: "documentation"
      })

    assert DB.Resource.documentation?(resource)

    refute conn |> get(resource_path(conn, :details, resource.id)) |> html_response(200) =~ "Rapport de validation"
  end

  test "GTFS Transport validation is shown", %{conn: conn} do
    %{id: dataset_id} = insert(:dataset)

    %{id: resource_id} =
      insert(:resource, %{
        dataset_id: dataset_id,
        format: "GTFS",
        url: "https://example.com/file"
      })

    conn1 = conn |> get(resource_path(conn, :details, resource_id))
    assert conn1 |> html_response(200) =~ "Pas de validation disponible"

    %{id: resource_history_id} =
      insert(:resource_history, %{
        resource_id: resource_id,
        payload: %{"permanent_url" => permanent_url = "https://example.com/#{Ecto.UUID.generate()}"}
      })

    %{metadata: metadata} =
      insert(:multi_validation, %{
        resource_history_id: resource_history_id,
        validator: Transport.Validators.GTFSTransport.validator_name(),
        result: %{},
        metadata: %DB.ResourceMetadata{
          metadata: %{
            "networks" => ["3CM", "RLV"],
            "networks_start_end_dates" => %{
              "3CM" => %{
                "end_date" => "2022-09-30",
                "start_date" => "2021-03-05"
              },
              "RLV" => %{
                end_date: "2022-11-20",
                start_date: "2022-08-29"
              }
            },
            "stats" => %{
              "stop_points_count" => 1_322,
              "stop_areas_count" => 30,
              "routes_count" => 123,
              "routes_with_short_name_count" => 5
            }
          },
          modes: ["ferry"]
        },
        validation_timestamp: ~U[2022-10-28 14:12:29.041243Z]
      })

    content = conn |> get(resource_path(conn, :details, resource_id)) |> html_response(200)
    assert content =~ "Rapport de validation"
    assert content =~ "ferry"
    assert content =~ ~r"nombre de lignes :(\s*)<strong>123</strong>"
    assert content =~ ~r"nombre d&#39;arrêts :(\s*)<strong>1 322</strong>"
    assert content =~ ~r"nombre de zones d&#39;arrêts :(\s*)<strong>30</strong>"
    assert content =~ "couverture calendaire par réseau"
    assert content =~ "3CM"
    assert content =~ "30/09/2022"

    assert content =~
             ~s{Validation effectuée en utilisant <a href="#{permanent_url}">le fichier GTFS en vigueur</a> le 28/10/2022 à 16h12 Europe/Paris}

    # Features are displayed in a table
    [
      {"table", [{"class", _}],
       [
         {"thead", [],
          [
            {"tr", [],
             [
               {"th", [], ["Description"]},
               {"th", [], ["Fichier ou champ"]},
               {"th", [], ["Statut"]},
               {"th", [], ["Quantité"]}
             ]}
          ]},
         {"tbody", [], rows}
       ]}
    ] = content |> Floki.parse_document!() |> Floki.find("table")

    assert {"tr", [],
            [
              {"td", [], ["Nom court ou n° de la ligne"]},
              {"td", [{"lang", "en"}], [{"code", [], ["routes.txt"]}, " — ", {"code", [], ["route_short_name"]}]},
              {"td", [], ["✅"]},
              {"td", [], ["5"]}
            ]} in rows

    # we remove "networks_start_end_dates" content
    DB.Repo.update!(
      Ecto.Changeset.change(metadata, %{metadata: %{"networks_start_end_dates" => nil, "networks" => ["foo", "bar"]}})
    )

    refute conn
           |> get(resource_path(conn, :details, resource_id))
           |> html_response(200) =~ "couverture calendaire par réseau"
  end

  test "GTFS-RT validation is shown", %{conn: conn} do
    %{id: dataset_id} = insert(:dataset)
    %{id: gtfs_id} = insert(:resource, format: "GTFS", dataset_id: dataset_id)

    %{id: resource_id} =
      insert(:resource, %{
        dataset_id: dataset_id,
        format: "gtfs-rt",
        url: "https://example.com/file"
      })

    Transport.HTTPoison.Mock
    |> expect(:get, 2, fn _, _, _ -> {:ok, %HTTPoison.Response{status_code: 200, body: ""}} end)

    {conn1, _} = with_log(fn -> conn |> get(resource_path(conn, :details, resource_id)) end)
    assert conn1 |> html_response(200) =~ "Pas de validation disponible"
    # Even without a multi-validation we can validate now as we have a single GTFS resource
    assert conn1 |> html_response(200) =~ "Valider ce GTFS-RT maintenant"

    %{id: resource_history_id} = insert(:resource_history, %{resource_id: resource_id})

    insert(:multi_validation, %{
      resource_history_id: resource_history_id,
      validator: Transport.Validators.GTFSRT.validator_name(),
      result: %{
        "errors" => [
          %{
            "title" => "oops",
            "severity" => "ERROR",
            "error_id" => "id",
            "errors_count" => 1,
            "description" => "oops",
            "errors" => ["oops"]
          }
        ],
        "has_errors" => true,
        "errors_count" => 1,
        "ignore_shapes" => true,
        "files" => %{
          "gtfs_permanent_url" => "url",
          "gtfs_rt_permanent_url" => "url"
        }
      },
      secondary_resource_id: gtfs_id,
      metadata: %DB.ResourceMetadata{metadata: %{}}
    })

    {conn2, _} = with_log(fn -> conn |> get(resource_path(conn, :details, resource_id)) end)
    assert conn2 |> html_response(200) =~ "Rapport de validation"
    assert conn2 |> html_response(200) =~ "1 erreur"
    assert conn2 |> html_response(200) =~ "Les shapes présentes dans le GTFS ont été ignorées"
    assert conn2 |> html_response(200) =~ "Valider ce GTFS-RT maintenant"
    refute conn2 |> html_response(200) =~ "Pas de validation disponible"
  end

  test "Table Schema validation is shown", %{conn: conn} do
    %{id: dataset_id} = insert(:dataset)

    %{id: resource_id} =
      insert(:resource, %{
        dataset_id: dataset_id,
        format: "csv",
        schema_name: schema_name = "etalab/schema-lieux-covoiturage",
        url: "https://example.com/file"
      })

    Transport.Shared.Schemas.Mock
    |> expect(:schemas_by_type, 3, fn type ->
      case type do
        "tableschema" -> %{schema_name => %{}}
        "jsonschema" -> %{}
      end
    end)

    Transport.Shared.Schemas.Mock
    |> expect(:transport_schemas, 2, fn -> %{schema_name => %{"title" => "foo"}} end)

    conn1 = conn |> get(resource_path(conn, :details, resource_id))
    assert conn1 |> html_response(200) =~ "Pas de validation disponible"

    insert(:multi_validation, %{
      resource_history:
        insert(:resource_history, %{resource_id: resource_id, payload: %{"schema_name" => schema_name}}),
      validator: Transport.Validators.TableSchema.validator_name(),
      result: %{"has_errors" => true, "errors_count" => 1, "validation_performed" => true, "errors" => ["oops"]},
      metadata: %DB.ResourceMetadata{metadata: %{}}
    })

    response = conn |> get(resource_path(conn, :details, resource_id))
    assert response |> html_response(200) =~ "Rapport de validation"
    assert response |> html_response(200) =~ "1 erreur"
    assert response |> html_response(200) =~ "oops"
    refute response |> html_response(200) =~ "Pas de validation disponible"
  end

  test "JSON Schema validation is shown", %{conn: conn} do
    %{id: dataset_id} = insert(:dataset)

    %{id: resource_id} =
      insert(:resource, %{
        dataset_id: dataset_id,
        format: "csv",
        schema_name: schema_name = "etalab/zfe",
        url: "https://example.com/file"
      })

    Transport.Shared.Schemas.Mock
    |> expect(:schemas_by_type, 6, fn type ->
      case type do
        "tableschema" -> %{}
        "jsonschema" -> %{schema_name => %{}}
      end
    end)

    Transport.Shared.Schemas.Mock
    |> expect(:transport_schemas, 2, fn -> %{schema_name => %{"title" => "foo"}} end)

    conn1 = conn |> get(resource_path(conn, :details, resource_id))
    assert conn1 |> html_response(200) =~ "Pas de validation disponible"

    insert(:multi_validation, %{
      resource_history:
        insert(:resource_history, %{resource_id: resource_id, payload: %{"schema_name" => schema_name}}),
      validator: Transport.Validators.EXJSONSchema.validator_name(),
      result: %{"has_errors" => true, "errors_count" => 1, "validation_performed" => true, "errors" => ["oops"]},
      metadata: %DB.ResourceMetadata{metadata: %{}}
    })

    response = conn |> get(resource_path(conn, :details, resource_id))
    assert response |> html_response(200) =~ "Rapport de validation"
    assert response |> html_response(200) =~ "1 erreur"
    assert response |> html_response(200) =~ "oops"
    refute response |> html_response(200) =~ "Pas de validation disponible"
  end

  test "does not crash when validation_performed is false", %{conn: conn} do
    %{id: dataset_id} = insert(:dataset)

    %{id: resource_id} =
      insert(:resource, %{
        dataset_id: dataset_id,
        format: "csv",
        schema_name: schema_name = "etalab/zfe",
        url: "https://example.com/file"
      })

    Transport.Shared.Schemas.Mock
    |> expect(:schemas_by_type, 4, fn type ->
      case type do
        "tableschema" -> %{}
        "jsonschema" -> %{schema_name => %{}}
      end
    end)

    conn1 = conn |> get(resource_path(conn, :details, resource_id))
    assert conn1 |> html_response(200) =~ "Pas de validation disponible"

    %{id: resource_history_id} = insert(:resource_history, %{resource_id: resource_id})

    insert(:multi_validation, %{
      resource_history_id: resource_history_id,
      validator: Transport.Validators.EXJSONSchema.validator_name(),
      result: %{"validation_performed" => false}
    })

    conn2 = conn |> get(resource_path(conn, :details, resource_id))
    assert conn2 |> html_response(200) =~ "Pas de validation disponible"
  end

  test "gtfs-rt entities" do
    resource = %{id: resource_id} = insert(:resource, format: "gtfs-rt")
    insert(:resource_metadata, resource_id: resource_id, features: ["b"])
    insert(:resource_metadata, resource_id: resource_id, features: ["a", "d"])
    insert(:resource_metadata, resource_id: resource_id, features: ["c"])
    # too old
    insert(:resource_metadata, resource_id: resource_id, features: ["e"], inserted_at: ~U[2020-01-01 00:00:00Z])

    # we want a sorted list in the output!
    assert ["a", "b", "c", "d"] = TransportWeb.ResourceController.gtfs_rt_entities(resource)
  end

  test "SIRI RequestorRef is displayed", %{conn: conn} do
    requestor_ref_value = Ecto.UUID.generate()

    resource =
      insert(:resource,
        format: "SIRI",
        url: "https://example.com/siri",
        dataset: insert(:dataset, custom_tags: ["requestor_ref:#{requestor_ref_value}", "foo"])
      )

    assert DB.Resource.siri?(resource)
    assert requestor_ref_value == DB.Resource.requestor_ref(resource)

    html = conn |> get(resource_path(conn, :details, resource.id)) |> html_response(200)
    assert html =~ ~s{<h2 id="siri-authentication">Authentification SIRI</h2>}
    assert html =~ requestor_ref_value
  end

  test "latest_validations_details" do
    resource = insert(:resource, format: "gtfs-rt")

    insert(:multi_validation,
      validator: Transport.Validators.GTFSRT.validator_name(),
      resource_id: resource.id,
      validation_timestamp: DateTime.utc_now() |> DateTime.add(-500),
      result: %{
        "errors" => [
          %{
            "title" => "error title",
            "description" => "error description",
            "severity" => "ERROR",
            "error_id" => "E001",
            "errors_count" => 2,
            "errors" => ["sample 1", "foo"]
          },
          %{
            "title" => "warning title",
            "description" => "warning description",
            "severity" => "WARNING",
            "error_id" => "W001",
            "errors_count" => 3,
            "errors" => ["sample 2", "bar", "baz"]
          }
        ]
      }
    )

    insert(:multi_validation,
      validator: Transport.Validators.GTFSRT.validator_name(),
      resource_id: resource.id,
      validation_timestamp: DateTime.utc_now(),
      result: %{
        "errors" => [
          %{
            "title" => "error title",
            "description" => "error description",
            "severity" => "ERROR",
            "error_id" => "E001",
            "errors_count" => 1,
            "errors" => ["sample 1"]
          },
          %{
            "title" => "error title",
            "description" => "error description 002",
            "severity" => "ERROR",
            "error_id" => "E002",
            "errors_count" => 2,
            "errors" => ["sample 1", "sample 2"]
          }
        ]
      }
    )

    assert %{
             "E001" => %{
               "description" => "error description",
               "errors_count" => 3,
               "occurence" => 2,
               "percentage" => 100
             },
             "E002" => %{
               "description" => "error description 002",
               "errors_count" => 2,
               "occurence" => 1,
               "percentage" => 50
             },
             "W001" => %{
               "description" => "warning description",
               "errors_count" => 3,
               "occurence" => 1,
               "percentage" => 50
             }
           } == TransportWeb.ResourceController.latest_validations_details(resource)
  end

  test "resources_related are displayed", %{conn: conn} do
    %{url: gtfs_url} = gtfs_rt_resource = DB.Repo.get_by(DB.Resource, datagouv_id: "5", format: "gtfs-rt")
    gtfs_resource = DB.Repo.get_by(DB.Resource, datagouv_id: "1", format: "GTFS")

    insert(:resource_related, resource_src: gtfs_rt_resource, resource_dst: gtfs_resource, reason: :gtfs_rt_gtfs)

    expect(Transport.HTTPoison.Mock, :get, fn ^gtfs_url, [], [follow_redirect: true] ->
      {:ok, %HTTPoison.Response{status_code: 200, body: ""}}
    end)

    {html_response, _logs} =
      with_log(fn -> conn |> get(resource_path(conn, :details, gtfs_rt_resource.id)) |> html_response(200) end)

    assert html_response =~ ~s(<h2 id="related-resources">Ressources associées</h2>)
    assert html_response =~ "Fichier GTFS associé"
  end

<<<<<<< HEAD
=======
  test "we can show the form of an existing resource", %{conn: conn} do
    conn = conn |> init_test_session(%{current_user: %{}})
    resource_datagouv_id = "resource_dataset_id"

    %DB.Dataset{datagouv_id: dataset_datagouv_id} =
      insert(:dataset, custom_title: custom_title = "Base Nationale des Lieux de Covoiturage")

    Datagouvfr.Client.Datasets.Mock
    |> expect(:get, 1, fn ^dataset_datagouv_id ->
      dataset_datagouv_get_response(dataset_datagouv_id, resource_datagouv_id)
    end)

    html = conn |> get(resource_path(conn, :form, dataset_datagouv_id, resource_datagouv_id)) |> html_response(200)
    doc = html |> Floki.parse_document!()
    assert_breadcrumb_content(html, ["Votre espace producteur", custom_title, "Modifier une ressource"])
    # Title
    assert doc |> Floki.find("h2") |> Floki.text() == "Modification d’une ressource"
    assert html =~ "bnlc.csv"
    assert html =~ "csv"
    assert html =~ "https://raw.githubusercontent.com/etalab/transport-base-nationale-covoiturage/main/bnlc-.csv"
  end

  test "we can show the form for a new resource", %{conn: conn} do
    conn = conn |> init_test_session(%{current_user: %{}})

    %DB.Dataset{datagouv_id: dataset_datagouv_id} =
      insert(:dataset, custom_title: custom_title = "Base Nationale des Lieux de Covoiturage")

    Datagouvfr.Client.Datasets.Mock
    |> expect(:get, 1, fn ^dataset_datagouv_id -> dataset_datagouv_get_response(dataset_datagouv_id) end)

    doc =
      conn
      |> get(resource_path(conn, :form, dataset_datagouv_id))
      |> html_response(200)
      |> Floki.parse_document!()

    assert_breadcrumb_content(doc, ["Votre espace producteur", custom_title, "Nouvelle ressource"])
    # Title
    assert doc |> Floki.find("h2") |> Floki.text() == "Ajouter une nouvelle ressource"
  end

  test "we can add a new resource with a URL", %{conn: conn} do
    %DB.Dataset{datagouv_id: dataset_datagouv_id} = insert(:dataset)
    conn = conn |> init_test_session(%{current_user: %{}})

    # We expect a call to the function Datagouvfr.Client.Resource.update/2, but this is indeed to create a new resource.
    # There is a clause in the real client that does a POST call for a new resource if there is no resource_id
    Datagouvfr.Client.Resources.Mock
    |> expect(:update, fn _conn,
                          %{
                            "dataset_id" => ^dataset_datagouv_id,
                            "format" => "csv",
                            "title" => "Test",
                            "url" => "https://example.com/my_csv_resource.csv"
                          } = _params ->
      # We don’t really care about API answer, as it is discarded and not used (see controller code)
      {:ok, %{}}
    end)

    # We need to mock other things too:
    # Adding a new resource triggers an ImportData, and then a validation.
    mocks_for_import_data_etc(dataset_datagouv_id)

    location =
      conn
      |> post(
        resource_path(conn, :post_file, dataset_datagouv_id),
        %{
          "dataset_id" => dataset_datagouv_id,
          "format" => "csv",
          "title" => "Test",
          "url" => "https://example.com/my_csv_resource.csv"
        }
      )
      |> redirected_to

    assert location == dataset_path(conn, :details, dataset_datagouv_id)
    # No need to really check content of dataset and resources in database,
    # because the response of Datagouv.Client.Resources.update is discarded.
    # We would just check that import_data works correctly, while this is already tested elsewhere.
  end

  test "we can show the delete confirmation page", %{conn: conn} do
    conn = conn |> init_test_session(%{current_user: %{}})
    resource_datagouv_id = "resource_dataset_id"

    %DB.Dataset{datagouv_id: dataset_datagouv_id} =
      insert(:dataset, custom_title: custom_title = "Base Nationale des Lieux de Covoiturage")

    Datagouvfr.Client.Datasets.Mock
    |> expect(:get, 1, fn ^dataset_datagouv_id ->
      dataset_datagouv_get_response(dataset_datagouv_id, resource_datagouv_id)
    end)

    html =
      conn
      |> get(resource_path(conn, :delete_resource_confirmation, dataset_datagouv_id, resource_datagouv_id))
      |> html_response(200)

    assert_breadcrumb_content(html, ["Votre espace producteur", custom_title, "Supprimer une ressource"])

    assert html =~ "bnlc.csv"
    assert html =~ "Souhaitez-vous mettre à jour la ressource ou la supprimer définitivement ?"
  end

  test "we can delete a resource", %{conn: conn} do
    %DB.Dataset{datagouv_id: dataset_datagouv_id, resources: [%DB.Resource{datagouv_id: resource_datagouv_id}]} =
      insert(:dataset, resources: [insert(:resource)])

    conn = conn |> init_test_session(%{current_user: %{}})

    Datagouvfr.Client.Resources.Mock
    |> expect(:delete, fn _conn, %{"dataset_id" => ^dataset_datagouv_id, "resource_id" => ^resource_datagouv_id} ->
      # We don’t really care about API answer, as it is discarded and not used (see controller code)
      {:ok, %{}}
    end)

    # We need to mock other things too:
    # Adding a new resource triggers an ImportData, and then a validation.
    mocks_for_import_data_etc(dataset_datagouv_id)

    location =
      conn
      |> delete(resource_path(conn, :delete, dataset_datagouv_id, resource_datagouv_id))
      |> redirected_to

    assert location == page_path(conn, :espace_producteur)
    # No need to really check content of dataset and resources in database,
    # because the response of Datagouv.Client.Resources.update is discarded.
    # We would just check that import_data works correctly, while this is already tested elsewhere.
  end

  test "resource size and link to explore.data.gouv.fr are displayed", %{conn: conn} do
    resource = insert(:resource, format: "csv", dataset: insert(:dataset, is_active: true))
    insert(:resource_history, resource_id: resource.id, payload: %{"filesize" => "1024"})

    html_response = conn |> get(resource_path(conn, :details, resource.id)) |> html_response(200)
    assert html_response =~ "Taille : 1 KB"

    assert TransportWeb.ResourceView.eligible_for_explore?(resource)
    assert html_response =~ "https://explore.data.gouv.fr"
  end

>>>>>>> 4446da20
  defp test_remote_download_error(%Plug.Conn{} = conn, mock_status_code) do
    resource = DB.Resource |> DB.Repo.get_by(datagouv_id: "2")
    refute DB.Resource.can_direct_download?(resource)

    Transport.HTTPoison.Mock
    |> expect(:get, fn url, [], hackney: [follow_redirect: true] ->
      assert url == resource.url
      {:ok, %HTTPoison.Response{status_code: mock_status_code}}
    end)

    conn = conn |> get(resource_path(conn, :download, resource.id))

    html = html_response(conn, 404)
    assert html =~ "Page non disponible"
    assert Phoenix.Flash.get(conn.assigns.flash, :error) == "La ressource n'est pas disponible sur le serveur distant"
  end
end<|MERGE_RESOLUTION|>--- conflicted
+++ resolved
@@ -721,141 +721,6 @@
     assert html_response =~ "Fichier GTFS associé"
   end
 
-<<<<<<< HEAD
-=======
-  test "we can show the form of an existing resource", %{conn: conn} do
-    conn = conn |> init_test_session(%{current_user: %{}})
-    resource_datagouv_id = "resource_dataset_id"
-
-    %DB.Dataset{datagouv_id: dataset_datagouv_id} =
-      insert(:dataset, custom_title: custom_title = "Base Nationale des Lieux de Covoiturage")
-
-    Datagouvfr.Client.Datasets.Mock
-    |> expect(:get, 1, fn ^dataset_datagouv_id ->
-      dataset_datagouv_get_response(dataset_datagouv_id, resource_datagouv_id)
-    end)
-
-    html = conn |> get(resource_path(conn, :form, dataset_datagouv_id, resource_datagouv_id)) |> html_response(200)
-    doc = html |> Floki.parse_document!()
-    assert_breadcrumb_content(html, ["Votre espace producteur", custom_title, "Modifier une ressource"])
-    # Title
-    assert doc |> Floki.find("h2") |> Floki.text() == "Modification d’une ressource"
-    assert html =~ "bnlc.csv"
-    assert html =~ "csv"
-    assert html =~ "https://raw.githubusercontent.com/etalab/transport-base-nationale-covoiturage/main/bnlc-.csv"
-  end
-
-  test "we can show the form for a new resource", %{conn: conn} do
-    conn = conn |> init_test_session(%{current_user: %{}})
-
-    %DB.Dataset{datagouv_id: dataset_datagouv_id} =
-      insert(:dataset, custom_title: custom_title = "Base Nationale des Lieux de Covoiturage")
-
-    Datagouvfr.Client.Datasets.Mock
-    |> expect(:get, 1, fn ^dataset_datagouv_id -> dataset_datagouv_get_response(dataset_datagouv_id) end)
-
-    doc =
-      conn
-      |> get(resource_path(conn, :form, dataset_datagouv_id))
-      |> html_response(200)
-      |> Floki.parse_document!()
-
-    assert_breadcrumb_content(doc, ["Votre espace producteur", custom_title, "Nouvelle ressource"])
-    # Title
-    assert doc |> Floki.find("h2") |> Floki.text() == "Ajouter une nouvelle ressource"
-  end
-
-  test "we can add a new resource with a URL", %{conn: conn} do
-    %DB.Dataset{datagouv_id: dataset_datagouv_id} = insert(:dataset)
-    conn = conn |> init_test_session(%{current_user: %{}})
-
-    # We expect a call to the function Datagouvfr.Client.Resource.update/2, but this is indeed to create a new resource.
-    # There is a clause in the real client that does a POST call for a new resource if there is no resource_id
-    Datagouvfr.Client.Resources.Mock
-    |> expect(:update, fn _conn,
-                          %{
-                            "dataset_id" => ^dataset_datagouv_id,
-                            "format" => "csv",
-                            "title" => "Test",
-                            "url" => "https://example.com/my_csv_resource.csv"
-                          } = _params ->
-      # We don’t really care about API answer, as it is discarded and not used (see controller code)
-      {:ok, %{}}
-    end)
-
-    # We need to mock other things too:
-    # Adding a new resource triggers an ImportData, and then a validation.
-    mocks_for_import_data_etc(dataset_datagouv_id)
-
-    location =
-      conn
-      |> post(
-        resource_path(conn, :post_file, dataset_datagouv_id),
-        %{
-          "dataset_id" => dataset_datagouv_id,
-          "format" => "csv",
-          "title" => "Test",
-          "url" => "https://example.com/my_csv_resource.csv"
-        }
-      )
-      |> redirected_to
-
-    assert location == dataset_path(conn, :details, dataset_datagouv_id)
-    # No need to really check content of dataset and resources in database,
-    # because the response of Datagouv.Client.Resources.update is discarded.
-    # We would just check that import_data works correctly, while this is already tested elsewhere.
-  end
-
-  test "we can show the delete confirmation page", %{conn: conn} do
-    conn = conn |> init_test_session(%{current_user: %{}})
-    resource_datagouv_id = "resource_dataset_id"
-
-    %DB.Dataset{datagouv_id: dataset_datagouv_id} =
-      insert(:dataset, custom_title: custom_title = "Base Nationale des Lieux de Covoiturage")
-
-    Datagouvfr.Client.Datasets.Mock
-    |> expect(:get, 1, fn ^dataset_datagouv_id ->
-      dataset_datagouv_get_response(dataset_datagouv_id, resource_datagouv_id)
-    end)
-
-    html =
-      conn
-      |> get(resource_path(conn, :delete_resource_confirmation, dataset_datagouv_id, resource_datagouv_id))
-      |> html_response(200)
-
-    assert_breadcrumb_content(html, ["Votre espace producteur", custom_title, "Supprimer une ressource"])
-
-    assert html =~ "bnlc.csv"
-    assert html =~ "Souhaitez-vous mettre à jour la ressource ou la supprimer définitivement ?"
-  end
-
-  test "we can delete a resource", %{conn: conn} do
-    %DB.Dataset{datagouv_id: dataset_datagouv_id, resources: [%DB.Resource{datagouv_id: resource_datagouv_id}]} =
-      insert(:dataset, resources: [insert(:resource)])
-
-    conn = conn |> init_test_session(%{current_user: %{}})
-
-    Datagouvfr.Client.Resources.Mock
-    |> expect(:delete, fn _conn, %{"dataset_id" => ^dataset_datagouv_id, "resource_id" => ^resource_datagouv_id} ->
-      # We don’t really care about API answer, as it is discarded and not used (see controller code)
-      {:ok, %{}}
-    end)
-
-    # We need to mock other things too:
-    # Adding a new resource triggers an ImportData, and then a validation.
-    mocks_for_import_data_etc(dataset_datagouv_id)
-
-    location =
-      conn
-      |> delete(resource_path(conn, :delete, dataset_datagouv_id, resource_datagouv_id))
-      |> redirected_to
-
-    assert location == page_path(conn, :espace_producteur)
-    # No need to really check content of dataset and resources in database,
-    # because the response of Datagouv.Client.Resources.update is discarded.
-    # We would just check that import_data works correctly, while this is already tested elsewhere.
-  end
-
   test "resource size and link to explore.data.gouv.fr are displayed", %{conn: conn} do
     resource = insert(:resource, format: "csv", dataset: insert(:dataset, is_active: true))
     insert(:resource_history, resource_id: resource.id, payload: %{"filesize" => "1024"})
@@ -867,7 +732,6 @@
     assert html_response =~ "https://explore.data.gouv.fr"
   end
 
->>>>>>> 4446da20
   defp test_remote_download_error(%Plug.Conn{} = conn, mock_status_code) do
     resource = DB.Resource |> DB.Repo.get_by(datagouv_id: "2")
     refute DB.Resource.can_direct_download?(resource)
