defmodule TransportWeb.ResourceControllerTest do
  use TransportWeb.ConnCase, async: false
  use TransportWeb.DatabaseCase, cleanup: [:datasets], async: false
  alias DB.{AOM, Dataset, Resource, Validation}
  import Plug.Test
  import Mox
  import DB.Factory
  import ExUnit.CaptureLog

  setup :verify_on_exit!

  @service_alerts_file "#{__DIR__}/../../fixture/files/bibus-brest-gtfs-rt-alerts.pb"

  setup do
    Mox.stub_with(Transport.DataVisualization.Mock, Transport.DataVisualization.Impl)
    Mox.stub_with(Transport.ValidatorsSelection.Mock, Transport.ValidatorsSelection.Impl)

    {:ok, _} =
      %Dataset{
        slug: "slug-1",
        resources: [
          %Resource{
            url: "https://link.to/angers.zip",
            datagouv_id: "1",
            format: "GTFS",
            title: "GTFS",
            description: "Une _très_ belle ressource"
          },
          %Resource{
            url: "http://link.to/angers.zip?foo=bar",
            datagouv_id: "2",
            validation: %Validation{
              details: %{},
              max_error: "Info"
            },
            format: "GTFS"
          },
          %Resource{
            url: "http://link.to/gbfs",
            datagouv_id: "3",
            format: "gbfs"
          },
          %Resource{
            url: "http://link.to/file",
            datagouv_id: "4",
            schema_name: "etalab/foo",
            format: "json"
          },
          %Resource{
            url: "http://link.to/gtfs-rt",
            datagouv_id: "5",
            validation: %Validation{
              date: DateTime.utc_now() |> DateTime.to_string(),
              details: %{
                "errors_count" => 2,
                "warnings_count" => 3,
                "files" => %{
                  "gtfs_permanent_url" => "https://example.com/gtfs.zip",
                  "gtfs_rt_permanent_url" => "https://example.com/gtfs-rt"
                },
                "errors" => [
                  %{
                    "title" => "error title",
                    "description" => "error description",
                    "severity" => "ERROR",
                    "error_id" => "E001",
                    "errors_count" => 2,
                    "errors" => ["sample 1", "foo"]
                  },
                  %{
                    "title" => "warning title",
                    "description" => "warning description",
                    "severity" => "WARNING",
                    "error_id" => "W001",
                    "errors_count" => 3,
                    "errors" => ["sample 2", "bar", "baz"]
                  }
                ]
              }
            },
            format: "gtfs-rt"
          }
        ],
        aom: %AOM{id: 4242, nom: "Angers Métropôle"}
      }
      |> Repo.insert()

    :ok
  end

  test "I can see my datasets", %{conn: conn} do
    dataset = insert(:dataset, datagouv_title: Ecto.UUID.generate())
    Datagouvfr.Client.User.Mock |> expect(:datasets, fn _conn -> {:ok, []} end)
    Datagouvfr.Client.User.Mock |> expect(:org_datasets, fn _conn -> {:ok, [%{"id" => dataset.datagouv_id}]} end)

    html =
      conn
      |> init_test_session(%{current_user: %{}})
      |> get(resource_path(conn, :datasets_list))
      |> html_response(200)

    assert html =~ dataset.datagouv_title
  end

  test "Non existing resource raises a Ecto.NoResultsError (interpreted as a 404 thanks to phoenix_ecto)", %{conn: conn} do
    assert_raise Ecto.NoResultsError, fn ->
      conn |> get(resource_path(conn, :details, 0))
    end
  end

  test "GTFS resource with associated NeTEx", %{conn: conn} do
    resource = Resource |> Repo.get_by(datagouv_id: "2")
    insert(:resource_history, resource_id: resource.id, payload: %{"uuid" => uuid = Ecto.UUID.generate()})

    insert(:data_conversion,
      resource_history_uuid: uuid,
      convert_from: "GTFS",
      convert_to: "NeTEx",
      payload: %{"permanent_url" => url = "https://super-cellar-url.com/netex"}
    )

    html_response = conn |> get(resource_path(conn, :details, resource.id)) |> html_response(200)
    assert html_response =~ "NeTEx"
    assert html_response =~ url
  end

  test "GBFS resource with multi-validation sends back 200", %{conn: conn} do
    resource = Resource |> Repo.get_by(datagouv_id: "3")
    assert Resource.is_gbfs?(resource)

    insert(:multi_validation, %{
      resource_history: insert(:resource_history, %{resource_id: resource.id}),
      validator: Transport.Validators.GBFSValidator.validator_name(),
      result: %{"errors_count" => 1},
      metadata: %DB.ResourceMetadata{metadata: %{}}
    })

    Transport.Shared.Schemas.Mock |> expect(:transport_schemas, fn -> %{} end)

    conn = conn |> get(resource_path(conn, :details, resource.id))
    assert conn |> html_response(200) =~ "1 erreur"
  end

  test "resource has its description displayed", %{conn: conn} do
    resource = Resource |> Repo.get_by(datagouv_id: "1")

    assert resource.description == "Une _très_ belle ressource"
    html = conn |> get(resource_path(conn, :details, resource.id)) |> html_response(200)
    assert html =~ "Une <em>très</em> belle ressource"
  end

  test "resource has download availability displayed", %{conn: conn} do
    resource = Resource |> Repo.get_by(datagouv_id: "4")

    Transport.Shared.Schemas.Mock
    |> expect(:schemas_by_type, 1, fn _type -> %{resource.schema_name => %{}} end)

    html = conn |> get(resource_path(conn, :details, resource.id)) |> html_response(200)

    assert html =~ "Disponibilité au téléchargement"
    assert html =~ "download_availability_100"
  end

  test "gtfs-rt resource with error details sends back a 200", %{conn: conn} do
    resource_url = "xxx"

    validation_result = %{
      "errors_count" => 2,
      "warnings_count" => 3,
      "files" => %{
        "gtfs_permanent_url" => "https://example.com/gtfs.zip",
        "gtfs_rt_permanent_url" => "https://example.com/gtfs-rt"
      },
      "errors" => [
        %{
          "title" => "error title",
          "description" => "error description",
          "severity" => "ERROR",
          "error_id" => "E001",
          "errors_count" => 2,
          "errors" => ["sample 1", "foo"]
        },
        %{
          "title" => "warning title",
          "description" => "warning description",
          "severity" => "WARNING",
          "error_id" => "W001",
          "errors_count" => 3,
          "errors" => ["sample 2", "bar", "baz"]
        }
      ]
    }

    dataset = insert(:dataset)
    resource = insert(:resource, dataset_id: dataset.id, url: resource_url, format: "gtfs-rt")

    insert(:multi_validation,
      validator: Transport.Validators.GTFSRT.validator_name(),
      resource_id: resource.id,
      validation_timestamp: DateTime.utc_now(),
      result: validation_result
    )

    resource = Resource |> preload(:dataset) |> DB.Repo.get!(resource.id)

    Transport.HTTPoison.Mock
    |> expect(:get, fn ^resource_url, [], [follow_redirect: true] ->
      {:ok, %HTTPoison.Response{status_code: 200, body: File.read!(@service_alerts_file)}}
    end)

    assert Resource.is_gtfs_rt?(resource)

    content = conn |> get(resource_path(conn, :details, resource.id)) |> html_response(200)

    [
      "2 erreurs",
      "3 avertissements",
      "error title",
      "E001",
      "warning title",
      "W001",
      "sample 1",
      "sample 2",
      validation_result["files"]["gtfs_permanent_url"],
      validation_result["files"]["gtfs_rt_permanent_url"],
      "Prolongation des travaux rue de Kermaria",
      "Impossible de déterminer le fichier GTFS à utiliser",
      "a aucun fichier GTFS"
    ]
    |> Enum.each(&assert content =~ &1)
  end

  test "gtfs-rt resource with feed decode error", %{conn: conn} do
    %{url: url} = resource = Resource |> preload(:validation) |> Repo.get_by(datagouv_id: "5")

    Transport.HTTPoison.Mock
    |> expect(:get, fn ^url, [], [follow_redirect: true] ->
      {:ok, %HTTPoison.Response{status_code: 502, body: ""}}
    end)

    assert Resource.is_gtfs_rt?(resource)
    content = conn |> get(resource_path(conn, :details, resource.id)) |> html_response(200)

    assert content =~ "Impossible de décoder le flux GTFS-RT"
  end

  test "downloading a resource that can be directly downloaded", %{conn: conn} do
    resource = Resource |> Repo.get_by(datagouv_id: "1")
    assert Resource.can_direct_download?(resource)

    location = conn |> get(resource_path(conn, :download, resource.id)) |> redirected_to
    assert location == resource.url
  end

  test "downloading a resource that cannot be directly downloaded", %{conn: conn} do
    resource = Resource |> Repo.get_by(datagouv_id: "2")
    refute Resource.can_direct_download?(resource)

    Transport.HTTPoison.Mock
    |> expect(:get, fn url, [], hackney: [follow_redirect: true] ->
      assert url == resource.url
      {:ok, %HTTPoison.Response{status_code: 200, body: "payload", headers: [{"Content-Type", "application/zip"}]}}
    end)

    conn = conn |> get(resource_path(conn, :download, resource.id))
    assert ["application/zip"] == conn |> get_resp_header("content-type")
    assert [~s(attachment; filename="angers.zip")] == conn |> get_resp_header("content-disposition")

    assert conn |> response(200) == "payload"
  end

  test "downloading a resource that cannot be directly downloaded with a filename", %{conn: conn} do
    resource = Resource |> Repo.get_by(datagouv_id: "2")
    refute Resource.can_direct_download?(resource)

    Transport.HTTPoison.Mock
    |> expect(:get, fn url, [], hackney: [follow_redirect: true] ->
      assert url == resource.url

      {:ok,
       %HTTPoison.Response{
         status_code: 200,
         body: "payload",
         headers: [{"Content-Type", "application/zip"}, {"Content-Disposition", ~s(attachment; filename="foo.zip")}]
       }}
    end)

    conn = conn |> get(resource_path(conn, :download, resource.id))
    assert ["application/zip"] == conn |> get_resp_header("content-type")
    assert [~s(attachment; filename="foo.zip")] == conn |> get_resp_header("content-disposition")

    assert conn |> response(200) == "payload"
  end

  test "downloading a resource that cannot be directly downloaded, not found case", %{conn: conn} do
    test_remote_download_error(conn, 404)
  end

  test "downloading a resource that cannot be directly downloaded, remote server error case", %{conn: conn} do
    for status_code <- [500, 502] do
      test_remote_download_error(conn, status_code)
    end
  end

  test "flash message when parent dataset is inactive", %{conn: conn} do
    %{id: dataset_id} = insert(:dataset, %{is_active: false})
    %{id: resource_id} = insert(:resource, %{dataset_id: dataset_id, url: "https://example.com/file"})

    conn = conn |> get(resource_path(conn, :details, resource_id))
    assert conn |> html_response(200) =~ "supprimé de data.gouv.fr"
  end

  test "no flash message when parent dataset is active", %{conn: conn} do
    %{id: dataset_id} = insert(:dataset, %{is_active: true})
    %{id: resource_id} = insert(:resource, %{dataset_id: dataset_id, url: "https://example.com/file"})

    conn = conn |> get(resource_path(conn, :details, resource_id))
    refute conn |> html_response(200) =~ "supprimé de data.gouv.fr"
  end

  test "no validation report section for documentation resources", %{conn: conn} do
    resource =
      insert(:resource, %{
        dataset: insert(:dataset),
        format: "pdf",
        url: "https://example.com/file",
        type: "documentation"
      })

    assert DB.Resource.is_documentation?(resource)

    refute conn |> get(resource_path(conn, :details, resource.id)) |> html_response(200) =~ "Rapport de validation"
  end

  test "GTFS Transport validation is shown", %{conn: conn} do
    %{id: dataset_id} = insert(:dataset)

    %{id: resource_id} =
      insert(:resource, %{
        dataset_id: dataset_id,
        format: "GTFS",
        url: "https://example.com/file"
      })

    conn1 = conn |> get(resource_path(conn, :details, resource_id))
    assert conn1 |> html_response(200) =~ "Pas de validation disponible"

    %{id: resource_history_id} =
      insert(:resource_history, %{
        resource_id: resource_id,
        payload: %{"permanent_url" => permanent_url = "https://example.com/#{Ecto.UUID.generate()}"}
      })

    %{metadata: metadata} =
      insert(:multi_validation, %{
        resource_history_id: resource_history_id,
        validator: Transport.Validators.GTFSTransport.validator_name(),
        result: %{},
        metadata: %DB.ResourceMetadata{
          metadata: %{
            "networks" => ["3CM", "RLV"],
            "networks_start_end_dates" => %{
              "3CM" => %{
                "end_date" => "2022-09-30",
                "start_date" => "2021-03-05"
              },
              "RLV" => %{
                end_date: "2022-11-20",
                start_date: "2022-08-29"
              }
            }
          },
          modes: ["ferry"]
        },
        validation_timestamp: ~U[2022-10-28 14:12:29.041243Z]
      })

    conn2 = conn |> get(resource_path(conn, :details, resource_id))
    assert conn2 |> html_response(200) =~ "Rapport de validation"
    assert conn2 |> html_response(200) =~ "ferry"
    assert conn2 |> html_response(200) =~ "couverture calendaire par réseau"
    assert conn2 |> html_response(200) =~ "3CM"
    assert conn2 |> html_response(200) =~ "30/09/2022"

    assert conn2 |> html_response(200) =~
             ~s{Validation effectuée en utilisant <a href="#{permanent_url}">le fichier GTFS en vigueur</a> le 28/10/2022 à 16h12 Europe/Paris}

    # we remove "networks_start_end_dates" content
    DB.Repo.update!(
      Ecto.Changeset.change(metadata, %{metadata: %{"networks_start_end_dates" => nil, "networks" => ["foo", "bar"]}})
    )

    conn3 = conn |> get(resource_path(conn, :details, resource_id))
    refute conn3 |> html_response(200) =~ "couverture calendaire par réseau"
  end

  test "GTFS-RT validation is shown", %{conn: conn} do
    %{id: dataset_id} = insert(:dataset)
    insert(:resource, format: "GTFS", dataset_id: dataset_id)

    %{id: resource_id} =
      insert(:resource, %{
        dataset_id: dataset_id,
        format: "gtfs-rt",
        url: "https://example.com/file"
      })

    Transport.HTTPoison.Mock
    |> expect(:get, 2, fn _, _, _ -> {:ok, %HTTPoison.Response{status_code: 200, body: ""}} end)

    {conn1, _} = with_log(fn -> conn |> get(resource_path(conn, :details, resource_id)) end)
    assert conn1 |> html_response(200) =~ "Pas de validation disponible"

    %{id: resource_history_id} = insert(:resource_history, %{resource_id: resource_id})

    insert(:multi_validation, %{
      resource_history_id: resource_history_id,
      validator: Transport.Validators.GTFSRT.validator_name(),
      result: %{
        "errors" => [
          %{
            "title" => "oops",
            "severity" => "ERROR",
            "error_id" => "id",
            "errors_count" => 1,
            "description" => "oops",
            "errors" => ["oops"]
          }
        ],
        "has_errors" => true,
        "errors_count" => 1,
        "files" => %{
          "gtfs_permanent_url" => "url",
          "gtfs_rt_permanent_url" => "url"
        }
      },
      metadata: %DB.ResourceMetadata{metadata: %{}}
    })

    {conn2, _} = with_log(fn -> conn |> get(resource_path(conn, :details, resource_id)) end)
    assert conn2 |> html_response(200) =~ "Rapport de validation"
    assert conn2 |> html_response(200) =~ "1 erreur"
    assert conn2 |> html_response(200) =~ "Valider ce GTFS-RT maintenant"
    refute conn2 |> html_response(200) =~ "Pas de validation disponible"
  end

  test "Table Schema validation is shown", %{conn: conn} do
    %{id: dataset_id} = insert(:dataset)

    %{id: resource_id} =
      insert(:resource, %{
        dataset_id: dataset_id,
        format: "csv",
        schema_name: schema_name = "etalab/schema-lieux-covoiturage",
        url: "https://example.com/file"
      })

    Transport.Shared.Schemas.Mock
    |> expect(:schemas_by_type, 2, fn type ->
      case type do
        "tableschema" -> %{schema_name => %{}}
        "jsonschema" -> %{}
      end
    end)

    Transport.Shared.Schemas.Mock
    |> expect(:transport_schemas, 2, fn -> %{schema_name => %{"title" => "foo"}} end)

    conn1 = conn |> get(resource_path(conn, :details, resource_id))
    assert conn1 |> html_response(200) =~ "Pas de validation disponible"

    %{id: resource_history_id} = insert(:resource_history, %{resource_id: resource_id})

    insert(:multi_validation, %{
      resource_history_id: resource_history_id,
      validator: Transport.Validators.TableSchema.validator_name(),
      result: %{"has_errors" => true, "errors_count" => 1, "validation_performed" => true, "errors" => ["oops"]},
      metadata: %DB.ResourceMetadata{metadata: %{}}
    })

    conn2 = conn |> get(resource_path(conn, :details, resource_id))
    assert conn2 |> html_response(200) =~ "Rapport de validation"
    assert conn2 |> html_response(200) =~ "1 erreur"
    refute conn2 |> html_response(200) =~ "Pas de validation disponible"
  end

  test "JSON Schema validation is shown", %{conn: conn} do
    %{id: dataset_id} = insert(:dataset)

    %{id: resource_id} =
      insert(:resource, %{
        dataset_id: dataset_id,
        format: "csv",
        schema_name: schema_name = "etalab/zfe",
        url: "https://example.com/file"
      })

    Transport.Shared.Schemas.Mock
    |> expect(:schemas_by_type, 4, fn type ->
      case type do
        "tableschema" -> %{}
        "jsonschema" -> %{schema_name => %{}}
      end
    end)

    Transport.Shared.Schemas.Mock
    |> expect(:transport_schemas, 2, fn -> %{schema_name => %{"title" => "foo"}} end)

    conn1 = conn |> get(resource_path(conn, :details, resource_id))
    assert conn1 |> html_response(200) =~ "Pas de validation disponible"

    %{id: resource_history_id} = insert(:resource_history, %{resource_id: resource_id})

    insert(:multi_validation, %{
      resource_history_id: resource_history_id,
      validator: Transport.Validators.EXJSONSchema.validator_name(),
      result: %{"has_errors" => true, "errors_count" => 1, "validation_performed" => true, "errors" => ["oops"]},
      metadata: %DB.ResourceMetadata{metadata: %{}}
    })

    conn2 = conn |> get(resource_path(conn, :details, resource_id))
    assert conn2 |> html_response(200) =~ "Rapport de validation"
    assert conn2 |> html_response(200) =~ "1 erreur"
    refute conn2 |> html_response(200) =~ "Pas de validation disponible"
  end

  test "does not crash when validation_performed is false", %{conn: conn} do
    %{id: dataset_id} = insert(:dataset)

    %{id: resource_id} =
      insert(:resource, %{
        dataset_id: dataset_id,
        format: "csv",
        schema_name: schema_name = "etalab/zfe",
        url: "https://example.com/file"
      })

    Transport.Shared.Schemas.Mock
    |> expect(:schemas_by_type, 4, fn type ->
      case type do
        "tableschema" -> %{}
        "jsonschema" -> %{schema_name => %{}}
      end
    end)

    conn1 = conn |> get(resource_path(conn, :details, resource_id))
    assert conn1 |> html_response(200) =~ "Pas de validation disponible"

    %{id: resource_history_id} = insert(:resource_history, %{resource_id: resource_id})

    insert(:multi_validation, %{
      resource_history_id: resource_history_id,
      validator: Transport.Validators.EXJSONSchema.validator_name(),
      result: %{"validation_performed" => false}
    })

    conn2 = conn |> get(resource_path(conn, :details, resource_id))
    assert conn2 |> html_response(200) =~ "Pas de validation disponible"
  end

  test "gtfs-rt entities" do
    resource = %{id: resource_id} = insert(:resource, format: "gtfs-rt")
    insert(:resource_metadata, resource_id: resource_id, features: ["b"])
    insert(:resource_metadata, resource_id: resource_id, features: ["a", "d"])
    insert(:resource_metadata, resource_id: resource_id, features: ["c"])
    # too old
    insert(:resource_metadata, resource_id: resource_id, features: ["e"], inserted_at: ~U[2020-01-01 00:00:00Z])

    # we want a sorted list in the output!
    assert ["a", "b", "c", "d"] = TransportWeb.ResourceController.gtfs_rt_entities(resource)
  end

<<<<<<< HEAD
  test "SIRI RequestorRef is displayed", %{conn: conn} do
    resource =
      insert(:resource, format: "SIRI", url: "https://ara-api.enroute.mobi/endpoint", dataset: insert(:dataset))

    requestor_ref = DB.Resource.guess_requestor_ref(resource)

    assert DB.Resource.is_siri?(resource)
    refute is_nil(requestor_ref)

    html = conn |> get(resource_path(conn, :details, resource.id)) |> html_response(200)
    assert html =~ ~s{<h2 id="siri-authentication">Authentification SIRI</h2>}
    assert html =~ requestor_ref
=======
  describe "proxy_statistics" do
    test "requires authentication", %{conn: conn} do
      conn = conn |> get(resource_path(conn, :proxy_statistics))

      assert redirected_to(conn, 302) =~ "/login"
    end

    test "renders successfully with a resource handled by the proxy", %{conn: conn} do
      dataset = insert(:dataset, is_active: true, datagouv_id: Ecto.UUID.generate())

      gtfs_rt_resource =
        insert(:resource,
          dataset: dataset,
          format: "gtfs-rt",
          url: "https://proxy.transport.data.gouv.fr/resource/divia-dijon-gtfs-rt-trip-update"
        )

      assert DB.Resource.served_by_proxy?(gtfs_rt_resource)
      proxy_slug = DB.Resource.proxy_slug(gtfs_rt_resource)
      assert proxy_slug == "divia-dijon-gtfs-rt-trip-update"

      today = Transport.Telemetry.truncate_datetime_to_hour(DateTime.utc_now())

      insert(:metrics,
        target: "proxy:#{proxy_slug}",
        event: "proxy:request:external",
        count: 2,
        period: today
      )

      insert(:metrics,
        target: "proxy:#{proxy_slug}",
        event: "proxy:request:internal",
        count: 1,
        period: today
      )

      Datagouvfr.Client.User.Mock |> expect(:datasets, fn _conn -> {:ok, []} end)

      Datagouvfr.Client.User.Mock |> expect(:org_datasets, fn _conn -> {:ok, [%{"id" => dataset.datagouv_id}]} end)

      html =
        conn
        |> init_test_session(%{current_user: %{}})
        |> get(resource_path(conn, :proxy_statistics))
        |> html_response(200)

      assert html =~ "Statistiques des requêtes gérées par le proxy"
      assert html =~ "<strong>2</strong>\nrequêtes gérées par le proxy au cours des 15 derniers jours"
      assert html =~ "<strong>1</strong>\nrequêtes transmises au serveur source au cours des 15 derniers jours"
    end
>>>>>>> 6e9a8933
  end

  defp test_remote_download_error(%Plug.Conn{} = conn, mock_status_code) do
    resource = Resource |> Repo.get_by(datagouv_id: "2")
    refute Resource.can_direct_download?(resource)

    Transport.HTTPoison.Mock
    |> expect(:get, fn url, [], hackney: [follow_redirect: true] ->
      assert url == resource.url
      {:ok, %HTTPoison.Response{status_code: mock_status_code}}
    end)

    conn = conn |> get(resource_path(conn, :download, resource.id))

    html = html_response(conn, 404)
    assert html =~ "Page non disponible"
    assert get_flash(conn, :error) == "La ressource n'est pas disponible sur le serveur distant"
  end
end<|MERGE_RESOLUTION|>--- conflicted
+++ resolved
@@ -569,21 +569,7 @@
     # we want a sorted list in the output!
     assert ["a", "b", "c", "d"] = TransportWeb.ResourceController.gtfs_rt_entities(resource)
   end
-
-<<<<<<< HEAD
-  test "SIRI RequestorRef is displayed", %{conn: conn} do
-    resource =
-      insert(:resource, format: "SIRI", url: "https://ara-api.enroute.mobi/endpoint", dataset: insert(:dataset))
-
-    requestor_ref = DB.Resource.guess_requestor_ref(resource)
-
-    assert DB.Resource.is_siri?(resource)
-    refute is_nil(requestor_ref)
-
-    html = conn |> get(resource_path(conn, :details, resource.id)) |> html_response(200)
-    assert html =~ ~s{<h2 id="siri-authentication">Authentification SIRI</h2>}
-    assert html =~ requestor_ref
-=======
+  
   describe "proxy_statistics" do
     test "requires authentication", %{conn: conn} do
       conn = conn |> get(resource_path(conn, :proxy_statistics))
@@ -635,7 +621,20 @@
       assert html =~ "<strong>2</strong>\nrequêtes gérées par le proxy au cours des 15 derniers jours"
       assert html =~ "<strong>1</strong>\nrequêtes transmises au serveur source au cours des 15 derniers jours"
     end
->>>>>>> 6e9a8933
+  end
+
+  test "SIRI RequestorRef is displayed", %{conn: conn} do
+    resource =
+      insert(:resource, format: "SIRI", url: "https://ara-api.enroute.mobi/endpoint", dataset: insert(:dataset))
+
+    requestor_ref = DB.Resource.guess_requestor_ref(resource)
+
+    assert DB.Resource.is_siri?(resource)
+    refute is_nil(requestor_ref)
+
+    html = conn |> get(resource_path(conn, :details, resource.id)) |> html_response(200)
+    assert html =~ ~s{<h2 id="siri-authentication">Authentification SIRI</h2>}
+    assert html =~ requestor_ref
   end
 
   defp test_remote_download_error(%Plug.Conn{} = conn, mock_status_code) do
