defmodule TransportWeb.DatasetControllerTest do
  use TransportWeb.ConnCase, async: false
  use TransportWeb.ExternalCase
  use TransportWeb.DatabaseCase, cleanup: [:datasets]
  import DB.Factory

  import Mock
  import Mox

  setup :verify_on_exit!

  setup do
    Mox.stub_with(Datagouvfr.Client.Reuses.Mock, Datagouvfr.Client.Reuses)
    Mox.stub_with(Datagouvfr.Client.Discussions.Mock, Datagouvfr.Client.Discussions)
    :ok
  end

  doctest TransportWeb.DatasetController

  test "GET /", %{conn: conn} do
    conn = conn |> get(dataset_path(conn, :index))
    assert html_response(conn, 200) =~ "Jeux de données"
  end

  test "Datasets details page loads even when data.gouv is down", %{conn: conn} do
    Transport.History.Fetcher.Mock |> expect(:history_resources, fn _ -> [] end)
    # NOTE: we just want a dataset, but the factory setup is not finished, so
    # we have to provide an already built aom
    dataset = insert(:dataset, aom: insert(:aom, composition_res_id: 157))

    with_mocks [
      {Datagouvfr.Client.Reuses, [], [get: fn _dataset -> {:error, "data.gouv is down !"} end]},
      {Datagouvfr.Client.Discussions, [], [get: fn _id -> nil end]}
    ] do
      conn = conn |> get(dataset_path(conn, :details, dataset.slug))
      html = html_response(conn, 200)
      assert html =~ "réutilisations sont temporairement indisponibles"
    end
  end

  test "dataset details with a documentation resource", %{conn: conn} do
    dataset = insert(:dataset, aom: insert(:aom, composition_res_id: 157))
    resource = insert(:resource, type: "documentation", url: "https://example.com", dataset: dataset)

    dataset = dataset |> DB.Repo.preload(:resources)

    assert DB.Resource.is_documentation?(resource)
    assert Enum.empty?(TransportWeb.DatasetView.other_official_resources(dataset))
    assert 1 == Enum.count(TransportWeb.DatasetView.official_documentation_resources(dataset))

    Transport.History.Fetcher.Mock |> expect(:history_resources, fn _ -> [] end)

    with_mocks [
      {Datagouvfr.Client.Reuses, [], [get: fn _dataset -> {:ok, []} end]},
      {Datagouvfr.Client.Discussions, [], [get: fn _id -> nil end]}
    ] do
      conn = conn |> get(dataset_path(conn, :details, dataset.slug))
      assert html_response(conn, 200) =~ "Documentation"
    end
  end

  test "GET /api/datasets has HTTP cache headers set", %{conn: conn} do
    path = TransportWeb.API.Router.Helpers.dataset_path(conn, :datasets)
    conn = conn |> get(path)

    [etag] = conn |> get_resp_header("etag")
    json_response(conn, 200)
    assert etag
    assert conn |> get_resp_header("cache-control") == ["max-age=60, public, must-revalidate"]

    # Passing the previous `ETag` value in a new HTTP request returns a 304
    conn |> recycle() |> put_req_header("if-none-match", etag) |> get(path) |> response(304)
  end

  test "GET /api/datasets/:id", %{conn: conn} do
    dataset =
      %DB.Dataset{
        custom_title: "title",
        type: "public-transit",
        datagouv_id: "datagouv",
        slug: "slug-1",
        resources: [
          %DB.Resource{
            url: "https://link.to/file.zip",
            latest_url: "https://static.data.gouv.fr/foo",
            content_hash: "hash",
            datagouv_id: "1",
            type: "main",
            format: "GTFS",
            filesize: 42
          },
          %DB.Resource{
            url: "http://link.to/file.zip?foo=bar",
            datagouv_id: "2",
            metadata: %{"has_errors" => false},
            type: "main",
            format: "geojson",
            schema_name: "etalab/schema-zfe"
          }
        ],
        aom: %DB.AOM{id: 4242, nom: "Angers Métropole", siren: "siren"}
      }
      |> DB.Repo.insert!()

    Transport.History.Fetcher.Mock |> expect(:history_resources, fn _ -> [] end)

    path = TransportWeb.API.Router.Helpers.dataset_path(conn, :by_id, dataset.datagouv_id)

    assert %{
             "aom" => %{"name" => "Angers Métropole", "siren" => "siren"},
             "community_resources" => [],
             "covered_area" => %{
               "aom" => %{"name" => "Angers Métropole", "siren" => "siren"},
               "name" => "Angers Métropole",
               "type" => "aom"
             },
             "created_at" => nil,
             "datagouv_id" => "datagouv",
             "history" => [],
             "id" => "datagouv",
             "page_url" => "http://127.0.0.1:5100/datasets/slug-1",
             "publisher" => %{"name" => nil, "type" => "organization"},
             "resources" => [
               %{
                 "content_hash" => "hash",
                 "datagouv_id" => "1",
                 "features" => [],
                 "filesize" => 42,
                 "type" => "main",
                 "format" => "GTFS",
                 "modes" => [],
                 "original_url" => "https://link.to/file.zip",
                 "updated" => "",
                 "url" => "https://static.data.gouv.fr/foo"
               },
               %{
                 "datagouv_id" => "2",
                 "features" => [],
                 "type" => "main",
                 "format" => "geojson",
                 "metadata" => %{"has_errors" => false},
                 "modes" => [],
                 "original_url" => "http://link.to/file.zip?foo=bar",
                 "schema_name" => "etalab/schema-zfe",
                 "updated" => ""
               }
             ],
             "slug" => "slug-1",
             "title" => "title",
             "type" => "public-transit",
             "updated" => ""
           } == conn |> get(path) |> json_response(200)
  end

  test "the search custom message gets displayed", %{conn: conn} do
    conn = conn |> get(dataset_path(conn, :index, type: "public-transit"))
    html = html_response(conn, 200)
    doc = Floki.parse_document!(html)
    [msg] = Floki.find(doc, "#custom-message")
    # extract from the category "public-transit" fr message :
    assert(Floki.text(msg) =~ "Les jeux de données référencés dans cette catégorie")
  end

  test "the search custom message is not displayed", %{conn: conn} do
    conn = conn |> get(dataset_path(conn, :index, type: "inexistant"))
    html = html_response(conn, 200)
    doc = Floki.parse_document!(html)
    assert [] == Floki.find(doc, "#custom-message")
  end

  test "has_validity_period?" do
    assert TransportWeb.DatasetView.has_validity_period?(%DB.ResourceHistory{
             payload: %{"resource_metadata" => %{"start_date" => "2022-02-17"}}
           })

    refute TransportWeb.DatasetView.has_validity_period?(%DB.ResourceHistory{
             payload: %{"resource_metadata" => %{"start_date" => nil}}
           })

    refute TransportWeb.DatasetView.has_validity_period?(%DB.ResourceHistory{payload: %{}})
  end

  test "show GTFS number of errors", %{conn: conn} do
    %{id: dataset_id} = insert(:dataset, %{slug: slug = "dataset-slug", aom: build(:aom)})

    %{id: resource_id} = insert(:resource, %{dataset_id: dataset_id, format: "GTFS", url: "url"})

    %{id: resource_history_id} = insert(:resource_history, %{resource_id: resource_id})

    insert(:multi_validation, %{
      resource_history_id: resource_history_id,
      validator: Transport.Validators.GTFSTransport.validator_name(),
      result: %{"Slow" => [%{"severity" => "Information"}]},
      metadata: %{metadata: %{}}
    })

    set_empty_mocks()

    conn = conn |> get(dataset_path(conn, :details, slug))
    assert conn |> html_response(200) =~ "1 information"
  end

  test "GTFS-RT without validation", %{conn: conn} do
    %{id: dataset_id} = insert(:dataset, %{slug: slug = "dataset-slug"})
    insert(:resource, %{dataset_id: dataset_id, format: "gtfs-rt", url: "url"})

    set_empty_mocks()

    conn = conn |> get(dataset_path(conn, :details, slug))
    assert conn |> html_response(200) =~ "Ressources temps réel"
  end

<<<<<<< HEAD
  test "ODbL licence with specific conditions", %{conn: conn} do
    insert(:dataset, %{slug: slug = "dataset-slug", licence: "odc-odbl"})

    set_empty_mocks()

    conn = conn |> get(dataset_path(conn, :details, slug))
    assert conn |> html_response(200) =~ "Conditions Particulières"
  end

  test "ODbL licence with openstreetmap tag", %{conn: conn} do
    insert(:dataset, %{slug: slug = "dataset-slug", licence: "odc-odbl", tags: ["openstreetmap"]})

    set_empty_mocks()

    conn = conn |> get(dataset_path(conn, :details, slug))
    refute conn |> html_response(200) =~ "Conditions Particulières"
=======
  test "does not crash when validation_performed is false", %{conn: conn} do
    %{id: dataset_id} = insert(:dataset, %{slug: slug = "dataset-slug"})

    %{id: resource_id} =
      insert(:resource, %{
        dataset_id: dataset_id,
        format: "geojson",
        schema_name: schema_name = "etalab/zfe",
        url: "https://example.com/file"
      })

    Transport.Shared.Schemas.Mock
    |> expect(:schemas_by_type, 2, fn type ->
      case type do
        "tableschema" -> %{}
        "jsonschema" -> %{schema_name => %{}}
      end
    end)

    insert(:multi_validation, %{
      resource_history: insert(:resource_history, %{resource_id: resource_id}),
      validator: Transport.Validators.EXJSONSchema.validator_name(),
      result: %{"validation_performed" => false}
    })

    set_empty_mocks()

    conn |> get(dataset_path(conn, :details, slug)) |> html_response(200)
>>>>>>> 4f67cda2
  end

  defp set_empty_mocks do
    Datagouvfr.Client.Reuses.Mock |> expect(:get, fn _ -> {:ok, []} end)
    Datagouvfr.Client.Discussions.Mock |> expect(:get, fn _ -> %{} end)
    Transport.History.Fetcher.Mock |> expect(:history_resources, fn _ -> [] end)
  end
end<|MERGE_RESOLUTION|>--- conflicted
+++ resolved
@@ -210,7 +210,6 @@
     assert conn |> html_response(200) =~ "Ressources temps réel"
   end
 
-<<<<<<< HEAD
   test "ODbL licence with specific conditions", %{conn: conn} do
     insert(:dataset, %{slug: slug = "dataset-slug", licence: "odc-odbl"})
 
@@ -227,7 +226,8 @@
 
     conn = conn |> get(dataset_path(conn, :details, slug))
     refute conn |> html_response(200) =~ "Conditions Particulières"
-=======
+  end
+
   test "does not crash when validation_performed is false", %{conn: conn} do
     %{id: dataset_id} = insert(:dataset, %{slug: slug = "dataset-slug"})
 
@@ -256,7 +256,6 @@
     set_empty_mocks()
 
     conn |> get(dataset_path(conn, :details, slug)) |> html_response(200)
->>>>>>> 4f67cda2
   end
 
   defp set_empty_mocks do
