--- conflicted
+++ resolved
@@ -467,7 +467,6 @@
     assert DB.Dataset.count_coach() == 1
   end
 
-<<<<<<< HEAD
   test "correct organization type" do
     insert(:dataset, datagouv_id: datagouv_id = Ecto.UUID.generate())
 
@@ -493,7 +492,8 @@
 
     assert logs =~ "Le type d'organisation (publicateur) est invalide"
     assert {:error, "%{organization_type: [\"Le type d'organisation (publicateur) est invalide\"]}"} == res
-=======
+  end
+
   test "dataset last resource history" do
     dataset = insert(:dataset)
 
@@ -510,6 +510,5 @@
     assert length(last_resource_history) == 2
     assert last_resource_history |> Enum.find(&(&1.id == r1.id)) |> Map.get(:resource_history) == [rh]
     assert last_resource_history |> Enum.find(&(&1.id == r2.id)) |> Map.get(:resource_history) == []
->>>>>>> 12889fc6
   end
 end