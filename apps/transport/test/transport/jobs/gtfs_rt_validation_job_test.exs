defmodule Transport.Test.Transport.Jobs.GTFSRTValidationDispatcherJobTest do
  use ExUnit.Case, async: true
  use Oban.Testing, repo: DB.Repo
  import Ecto.Query
  import DB.Factory
  import Mox
  alias Transport.Jobs.{GTFSRTValidationDispatcherJob, GTFSRTValidationJob}
  alias Transport.Test.S3TestUtils

  @gtfs_rt_report_path "#{__DIR__}/../../fixture/files/gtfs-rt-validator-errors.json"
  @validator_filename "gtfs-realtime-validator-lib-1.0.0-SNAPSHOT.jar"

  setup :verify_on_exit!

  setup do
    :ok = Ecto.Adapters.SQL.Sandbox.checkout(DB.Repo)
  end

  describe "GTFSRTValidationDispatcherJob" do
    test "selects appropriate datasets" do
      dataset = insert(:dataset, is_active: true)

      insert(:resource,
        dataset_id: dataset.id,
        is_available: true,
        format: "GTFS",
        start_date: Date.utc_today() |> Date.add(-30),
        end_date: Date.utc_today() |> Date.add(30)
      )

      insert(:resource, dataset_id: dataset.id, is_available: true, format: "gtfs-rt")

      # Dataset with an outdated GTFS
      outdated_dataset = insert(:dataset, is_active: true)

      insert(:resource,
        dataset_id: outdated_dataset.id,
        is_available: true,
        format: "GTFS",
        start_date: Date.utc_today() |> Date.add(-30),
        end_date: Date.utc_today() |> Date.add(-5)
      )

      insert(:resource, dataset_id: outdated_dataset.id, is_available: true, format: "gtfs-rt")

      # Dataset without a gtfs-rt
      static_only_dataset = insert(:dataset, is_active: true)

      insert(:resource,
        dataset_id: static_only_dataset.id,
        is_available: true,
        format: "GTFS",
        start_date: Date.utc_today() |> Date.add(-30),
        end_date: Date.utc_today() |> Date.add(5)
      )

      # Dataset with an unavailable GTFS
      unavailable_dataset = insert(:dataset, is_active: true)

      insert(:resource,
        dataset_id: unavailable_dataset.id,
        is_available: false,
        format: "GTFS",
        start_date: Date.utc_today() |> Date.add(-30),
        end_date: Date.utc_today() |> Date.add(30)
      )

      insert(:resource, dataset_id: unavailable_dataset.id, is_available: true, format: "gtfs-rt")

      assert [dataset.id] == GTFSRTValidationDispatcherJob.relevant_datasets() |> Enum.map(& &1.id)
    end

    test "enqueues other jobs" do
      dataset = insert(:dataset, is_active: true)

      insert(:resource,
        dataset_id: dataset.id,
        is_available: true,
        format: "GTFS",
        start_date: Date.utc_today() |> Date.add(-30),
        end_date: Date.utc_today() |> Date.add(30)
      )

      insert(:resource, dataset_id: dataset.id, is_available: true, format: "gtfs-rt")
      dataset_id = dataset.id

      assert :ok == perform_job(GTFSRTValidationDispatcherJob, %{})
      assert [%Oban.Job{args: %{"dataset_id" => ^dataset_id}}] = all_enqueued(worker: GTFSRTValidationJob)
    end
  end

  describe "GTFSRTValidationJob" do
    test "with a GTFS and 2 GTFS-rt" do
      gtfs_permanent_url = "https://example.com/gtfs.zip"
      gtfs_rt_url = "https://example.com/gtfs-rt"
      gtfs_rt_no_errors_url = "https://example.com/gtfs-rt-no-errors"
      resource_history_uuid = Ecto.UUID.generate()
      dataset = insert(:dataset, is_active: true, datagouv_id: Ecto.UUID.generate())

      gtfs =
        insert(:resource,
          dataset_id: dataset.id,
          is_available: true,
          format: "GTFS",
          start_date: Date.utc_today() |> Date.add(-30),
          end_date: Date.utc_today() |> Date.add(30),
          datagouv_id: Ecto.UUID.generate(),
          metadata: %{
            "start_date" => Date.utc_today() |> Date.add(-30),
            "end_date" => Date.utc_today() |> Date.add(30)
          }
        )

      gtfs_rt =
        insert(:resource,
          dataset_id: dataset.id,
          is_available: true,
          format: "gtfs-rt",
          datagouv_id: Ecto.UUID.generate(),
          url: gtfs_rt_url,
          metadata: %{"foo" => "bar"}
        )

      gtfs_rt_no_errors =
        insert(:resource,
          dataset_id: dataset.id,
          is_available: true,
          format: "gtfs-rt",
          datagouv_id: Ecto.UUID.generate(),
          url: gtfs_rt_no_errors_url,
          metadata: %{"bar" => "baz"}
        )

      insert(:resource_history,
        datagouv_id: gtfs.datagouv_id,
        payload: %{"format" => "GTFS", "permanent_url" => gtfs_permanent_url, "uuid" => resource_history_uuid}
      )

      Transport.HTTPoison.Mock
      |> expect(:get!, fn ^gtfs_permanent_url, [], [follow_redirect: true] ->
        %HTTPoison.Response{status_code: 200, body: "gtfs"}
      end)

      Transport.HTTPoison.Mock
      |> expect(:get, fn ^gtfs_rt_url, [], [follow_redirect: true] ->
        {:ok, %HTTPoison.Response{status_code: 200, body: "gtfs-rt"}}
      end)

      Transport.HTTPoison.Mock
      |> expect(:get, fn ^gtfs_rt_no_errors_url, [], [follow_redirect: true] ->
        {:ok, %HTTPoison.Response{status_code: 200, body: "gtfs-rt"}}
      end)

      S3TestUtils.s3_mocks_upload_file(gtfs_rt.datagouv_id)
      S3TestUtils.s3_mocks_upload_file(gtfs_rt_no_errors.datagouv_id)

      gtfs_path = GTFSRTValidationJob.download_path(gtfs)
      gtfs_rt_path = GTFSRTValidationJob.download_path(gtfs_rt)
      gtfs_rt_no_errors_path = GTFSRTValidationJob.download_path(gtfs_rt_no_errors)

      Transport.Rambo.Mock
      |> expect(:run, fn binary, args, [log: false] ->
        assert binary == "java"
        assert File.exists?(gtfs_path)
        assert File.exists?(gtfs_rt_path)

        assert [
                 "-jar",
                 validator_path(),
                 "-gtfs",
                 gtfs_path,
                 "-gtfsRealtimePath",
                 Path.dirname(gtfs_rt_path)
               ] == args

        File.write!(GTFSRTValidationJob.gtfs_rt_result_path(gtfs_rt), File.read!(@gtfs_rt_report_path))
        {:ok, nil}
      end)

      Transport.Rambo.Mock
      |> expect(:run, fn binary, args, [log: false] ->
        assert binary == "java"
        assert File.exists?(gtfs_path)
        assert File.exists?(gtfs_rt_no_errors_path)

        assert [
                 "-jar",
                 validator_path(),
                 "-gtfs",
                 gtfs_path,
                 "-gtfsRealtimePath",
                 Path.dirname(gtfs_rt_no_errors_path)
               ] == args

        File.write!(GTFSRTValidationJob.gtfs_rt_result_path(gtfs_rt_no_errors), "[]")
        {:ok, nil}
      end)

      assert :ok == perform_job(GTFSRTValidationJob, %{"dataset_id" => dataset.id})
      {:ok, report} = GTFSRTValidationJob.convert_validator_report(@gtfs_rt_report_path)
      expected_errors = Map.fetch!(report, "errors")

      gtfs_rt = DB.Resource |> preload(:validation) |> DB.Repo.get!(gtfs_rt.id)
      gtfs_rt_no_errors = DB.Resource |> preload(:validation) |> DB.Repo.get!(gtfs_rt_no_errors.id)

      assert %{
               validation: %DB.Validation{
                 details: %{
                   "validator" => "Elixir.Transport.Jobs.GTFSRTValidationJob",
                   "warnings_count" => 26,
                   "errors_count" => 4,
                   "has_errors" => true,
                   "errors" => ^expected_errors,
                   "files" => validation_files
                 },
                 max_error: "ERROR"
               },
               metadata: %{
                 "foo" => "bar",
                 "validation" => %{
                   "datetime" => _datetime,
                   "errors" => ^expected_errors,
                   "validator" => "Elixir.Transport.Jobs.GTFSRTValidationJob",
                   "warnings_count" => 26,
                   "errors_count" => 4,
                   "files" =>
                     %{
                       "gtfs_permanent_url" => ^gtfs_permanent_url,
                       "gtfs_resource_history_uuid" => ^resource_history_uuid,
                       "gtfs_rt_filename" => gtfs_rt_filename,
                       "gtfs_rt_permanent_url" => gtfs_rt_permanent_url
                     } = files,
                   "has_errors" => true,
                   "max_severity" => "ERROR",
                   "uuid" => _uuid
                 }
               }
             } = gtfs_rt

      assert validation_files == files
      assert gtfs_rt_permanent_url == Transport.S3.permanent_url(:history, gtfs_rt_filename)

      assert %{
               validation: %DB.Validation{
                 details: %{
                   "validator" => "Elixir.Transport.Jobs.GTFSRTValidationJob",
                   "errors_count" => 0,
                   "has_errors" => false,
                   "errors" => [],
                   "files" => validation_files
                 },
                 max_error: nil
               },
               metadata: %{
                 "bar" => "baz",
                 "validation" => %{
                   "datetime" => _datetime,
                   "validator" => "Elixir.Transport.Jobs.GTFSRTValidationJob",
                   "errors" => [],
                   "errors_count" => 0,
                   "warnings_count" => 0,
                   "files" =>
                     %{
                       "gtfs_permanent_url" => ^gtfs_permanent_url,
                       "gtfs_resource_history_uuid" => ^resource_history_uuid,
                       "gtfs_rt_filename" => gtfs_rt_no_errors_filename,
                       "gtfs_rt_permanent_url" => gtfs_rt_no_errors_permanent_url
                     } = files,
                   "has_errors" => false,
                   "max_severity" => nil,
                   "uuid" => _uuid
                 }
               }
             } = gtfs_rt_no_errors

      assert validation_files == files
      assert gtfs_rt_no_errors_permanent_url == Transport.S3.permanent_url(:history, gtfs_rt_no_errors_filename)

      # We've got validation logs
      logs = DB.LogsValidation |> where([l], l.is_success and is_nil(l.error_msg)) |> DB.Repo.all()
      assert DB.Repo.one!(from(r in DB.LogsValidation, select: count())) == 2
      assert Enum.count(logs) == 2
      assert [gtfs_rt.id, gtfs_rt_no_errors.id] == logs |> Enum.map(& &1.resource_id)

      # No temporary files left
      refute File.exists?(Path.dirname(gtfs_path))
      refute File.exists?(Path.dirname(gtfs_rt_path))
      refute File.exists?(Path.dirname(gtfs_rt_no_errors_path))
    end

    test "with a validator error" do
      gtfs_permanent_url = "https://example.com/gtfs.zip"
      gtfs_rt_url = "https://example.com/gtfs-rt"
      validator_message = "io error: entityType=org.onebusaway.gtfs.model.FeedInfo path=feed_info.txt lineNumber=2"
      dataset = insert(:dataset, is_active: true, datagouv_id: Ecto.UUID.generate())

      gtfs =
        insert(:resource,
          dataset_id: dataset.id,
          is_available: true,
          format: "GTFS",
          start_date: Date.utc_today() |> Date.add(-30),
          end_date: Date.utc_today() |> Date.add(30),
          datagouv_id: Ecto.UUID.generate(),
          metadata: %{
            "start_date" => Date.utc_today() |> Date.add(-30),
            "end_date" => Date.utc_today() |> Date.add(30)
          }
        )

      gtfs_rt =
        insert(:resource,
          dataset_id: dataset.id,
          is_available: true,
          format: "gtfs-rt",
          datagouv_id: Ecto.UUID.generate(),
          url: gtfs_rt_url,
          metadata: %{"foo" => "bar"}
        )

      insert(:resource_history,
        datagouv_id: gtfs.datagouv_id,
        payload: %{"format" => "GTFS", "permanent_url" => gtfs_permanent_url, "uuid" => Ecto.UUID.generate()}
      )

      Transport.HTTPoison.Mock
      |> expect(:get!, fn ^gtfs_permanent_url, [], [follow_redirect: true] ->
        %HTTPoison.Response{status_code: 200, body: "gtfs"}
      end)

      Transport.HTTPoison.Mock
      |> expect(:get, fn ^gtfs_rt_url, [], [follow_redirect: true] ->
        {:ok, %HTTPoison.Response{status_code: 200, body: "gtfs-rt"}}
      end)

      S3TestUtils.s3_mocks_upload_file(gtfs_rt.datagouv_id)

      gtfs_path = GTFSRTValidationJob.download_path(gtfs)
      gtfs_rt_path = GTFSRTValidationJob.download_path(gtfs_rt)

      Transport.Rambo.Mock
      |> expect(:run, fn binary, args, [log: false] ->
        assert binary == "java"
        assert File.exists?(gtfs_path)
        assert File.exists?(gtfs_rt_path)

        assert [
                 "-jar",
                 validator_path(),
                 "-gtfs",
                 gtfs_path,
                 "-gtfsRealtimePath",
                 Path.dirname(gtfs_rt_path)
               ] == args

        {:error, validator_message}
      end)

      assert :ok == perform_job(GTFSRTValidationJob, %{"dataset_id" => dataset.id})

      gtfs_rt = DB.Resource |> preload([:validation, :logs_validation]) |> DB.Repo.get!(gtfs_rt.id)

      assert %{metadata: %{"foo" => "bar"}} = gtfs_rt
      assert is_nil(gtfs_rt.validation)

      assert Enum.count(gtfs_rt.logs_validation) == 1

      expected_message = ~s(error while calling the validator: "#{validator_message}")
      assert %DB.LogsValidation{error_msg: ^expected_message, is_success: false} = hd(gtfs_rt.logs_validation)
    end

    test "get_max_severity_error" do
      assert nil == GTFSRTValidationJob.get_max_severity_error([])
      assert "ERROR" == GTFSRTValidationJob.get_max_severity_error([%{"severity" => "ERROR"}])

      assert "ERROR" ==
               GTFSRTValidationJob.get_max_severity_error([%{"severity" => "ERROR"}, %{"severity" => "WARNING"}])

      assert "WARNING" == GTFSRTValidationJob.get_max_severity_error([%{"severity" => "WARNING"}])

      assert_raise RuntimeError, ~r/^Some severity levels are not handled/, fn ->
        GTFSRTValidationJob.get_max_severity_error([%{"severity" => "foo"}])
      end
    end

    test "convert_validator_report" do
<<<<<<< HEAD
      assert %{
               "validator" => "Elixir.Transport.Jobs.GTFSRTValidationJob",
               "warnings_count" => 26,
               "errors_count" => 4,
               "has_errors" => true,
               "errors" => [
                 %{
                   "description" => "vehicle_id should be populated for TripUpdates and VehiclePositions",
                   "error_id" => "W002",
                   "errors" => [
                     "trip_id 17646637 does not have a vehicle_id",
                     "trip_id 17646540 does not have a vehicle_id",
                     "trip_id 17646839 does not have a vehicle_id",
                     "trip_id 17646810 does not have a vehicle_id",
                     "trip_id 17646604 does not have a vehicle_id"
                   ],
                   "errors_count" => 26,
                   "severity" => "WARNING",
                   "title" => "vehicle_id not populated"
                 },
                 %{
                   "description" =>
                     "stop_time_updates for a given trip_id must be strictly sorted by increasing stop_sequence",
                   "error_id" => "E002",
                   "errors" => [
                     "trip_id 17646603 stop_sequence [5, 0] is not strictly sorted by increasing stop_sequence",
                     "trip_id 17646604 stop_sequence [5, 0] is not strictly sorted by increasing stop_sequence"
                   ],
                   "errors_count" => 2,
                   "severity" => "ERROR",
                   "title" => "stop_times_updates not strictly sorted"
                 },
                 %{
                   "description" =>
                     "Sequential GTFS-rt trip stop_time_updates should never have the same stop_sequence",
                   "error_id" => "E036",
                   "errors" => [
                     "trip_id 17646603 has repeating stop_sequence 0 - stop_sequence must increase for each stop_time_update",
                     "trip_id 17646604 has repeating stop_sequence 0 - stop_sequence must increase for each stop_time_update"
                   ],
                   "errors_count" => 2,
                   "severity" => "ERROR",
                   "title" => "Sequential stop_time_updates have the same stop_sequence"
                 }
               ]
             } == GTFSRTValidationJob.convert_validator_report(@gtfs_rt_report_path)
=======
      assert {:ok,
              %{
                "warnings_count" => 26,
                "errors_count" => 4,
                "has_errors" => true,
                "errors" => [
                  %{
                    "description" => "vehicle_id should be populated for TripUpdates and VehiclePositions",
                    "error_id" => "W002",
                    "errors" => [
                      "trip_id 17646637 does not have a vehicle_id",
                      "trip_id 17646540 does not have a vehicle_id",
                      "trip_id 17646839 does not have a vehicle_id",
                      "trip_id 17646810 does not have a vehicle_id",
                      "trip_id 17646604 does not have a vehicle_id"
                    ],
                    "errors_count" => 26,
                    "severity" => "WARNING",
                    "title" => "vehicle_id not populated"
                  },
                  %{
                    "description" =>
                      "stop_time_updates for a given trip_id must be strictly sorted by increasing stop_sequence",
                    "error_id" => "E002",
                    "errors" => [
                      "trip_id 17646603 stop_sequence [5, 0] is not strictly sorted by increasing stop_sequence",
                      "trip_id 17646604 stop_sequence [5, 0] is not strictly sorted by increasing stop_sequence"
                    ],
                    "errors_count" => 2,
                    "severity" => "ERROR",
                    "title" => "stop_times_updates not strictly sorted"
                  },
                  %{
                    "description" =>
                      "Sequential GTFS-rt trip stop_time_updates should never have the same stop_sequence",
                    "error_id" => "E036",
                    "errors" => [
                      "trip_id 17646603 has repeating stop_sequence 0 - stop_sequence must increase for each stop_time_update",
                      "trip_id 17646604 has repeating stop_sequence 0 - stop_sequence must increase for each stop_time_update"
                    ],
                    "errors_count" => 2,
                    "severity" => "ERROR",
                    "title" => "Sequential stop_time_updates have the same stop_sequence"
                  }
                ]
              }} == GTFSRTValidationJob.convert_validator_report(@gtfs_rt_report_path)
>>>>>>> 9508c9a6
    end
  end

  test "convert_validator_report when file does not exist" do
    assert :error == GTFSRTValidationJob.convert_validator_report(Ecto.UUID.generate())
  end

  defp validator_path, do: Path.join(Application.fetch_env!(:transport, :transport_tools_folder), @validator_filename)
end<|MERGE_RESOLUTION|>--- conflicted
+++ resolved
@@ -384,56 +384,9 @@
     end
 
     test "convert_validator_report" do
-<<<<<<< HEAD
-      assert %{
-               "validator" => "Elixir.Transport.Jobs.GTFSRTValidationJob",
-               "warnings_count" => 26,
-               "errors_count" => 4,
-               "has_errors" => true,
-               "errors" => [
-                 %{
-                   "description" => "vehicle_id should be populated for TripUpdates and VehiclePositions",
-                   "error_id" => "W002",
-                   "errors" => [
-                     "trip_id 17646637 does not have a vehicle_id",
-                     "trip_id 17646540 does not have a vehicle_id",
-                     "trip_id 17646839 does not have a vehicle_id",
-                     "trip_id 17646810 does not have a vehicle_id",
-                     "trip_id 17646604 does not have a vehicle_id"
-                   ],
-                   "errors_count" => 26,
-                   "severity" => "WARNING",
-                   "title" => "vehicle_id not populated"
-                 },
-                 %{
-                   "description" =>
-                     "stop_time_updates for a given trip_id must be strictly sorted by increasing stop_sequence",
-                   "error_id" => "E002",
-                   "errors" => [
-                     "trip_id 17646603 stop_sequence [5, 0] is not strictly sorted by increasing stop_sequence",
-                     "trip_id 17646604 stop_sequence [5, 0] is not strictly sorted by increasing stop_sequence"
-                   ],
-                   "errors_count" => 2,
-                   "severity" => "ERROR",
-                   "title" => "stop_times_updates not strictly sorted"
-                 },
-                 %{
-                   "description" =>
-                     "Sequential GTFS-rt trip stop_time_updates should never have the same stop_sequence",
-                   "error_id" => "E036",
-                   "errors" => [
-                     "trip_id 17646603 has repeating stop_sequence 0 - stop_sequence must increase for each stop_time_update",
-                     "trip_id 17646604 has repeating stop_sequence 0 - stop_sequence must increase for each stop_time_update"
-                   ],
-                   "errors_count" => 2,
-                   "severity" => "ERROR",
-                   "title" => "Sequential stop_time_updates have the same stop_sequence"
-                 }
-               ]
-             } == GTFSRTValidationJob.convert_validator_report(@gtfs_rt_report_path)
-=======
       assert {:ok,
               %{
+                "validator" => "Elixir.Transport.Jobs.GTFSRTValidationJob",
                 "warnings_count" => 26,
                 "errors_count" => 4,
                 "has_errors" => true,
@@ -478,7 +431,6 @@
                   }
                 ]
               }} == GTFSRTValidationJob.convert_validator_report(@gtfs_rt_report_path)
->>>>>>> 9508c9a6
     end
   end
 
