--- conflicted
+++ resolved
@@ -24,13 +24,8 @@
       geojson_file_path = System.tmp_dir!() |> Path.join("#{job_id}_output.geojson")
 
       Transport.Rambo.Mock
-<<<<<<< HEAD
-      |> expect(:run, 1, fn binary_path, opts ->
+      |> expect(:run, 1, fn _binary_path, opts ->
         assert(["--input", file_path, "--output", geojson_file_path] = opts)
-=======
-      |> expect(:run, 1, fn _binary_path, opts ->
-        assert(["--input", _file_path] = opts)
->>>>>>> fb8cc95c
         {:ok, "this my geojson content"}
       end)
 
