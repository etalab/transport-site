--- conflicted
+++ resolved
@@ -86,11 +86,8 @@
       {:phoenix_ecto, "~> 4.0"},
       {:sizeable, "~> 1.0"},
       {:mox, "~> 1.0.0", only: :test},
-<<<<<<< HEAD
+      {:rambo, "~> 0.3"},
       {:etag_plug, "~> 1.0"}
-=======
-      {:rambo, "~> 0.3"}
->>>>>>> 4917e88f
     ]
   end
 end