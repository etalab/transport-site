--- conflicted
+++ resolved
@@ -131,11 +131,8 @@
       {:appsignal, "~> 2.0"},
       {:appsignal_phoenix, "~> 2.0"},
       {:vega_lite, "~> 0.1.7"},
-<<<<<<< HEAD
-      {:req, "~> 0.3.11", only: :dev}
-=======
-      {:dialyxir, "~> 1.2", only: [:dev, :test], runtime: false},
->>>>>>> 1e860259
+      {:req, "~> 0.3.11", only: :dev},
+      {:dialyxir, "~> 1.2", only: [:dev, :test], runtime: false}
     ]
   end
 end