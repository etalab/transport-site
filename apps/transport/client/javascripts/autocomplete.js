/* eslint no-unused-vars: [2, {"args": "after-used", "varsIgnorePattern": "autoCompletejs"}] */
/* global contactId, labels */
// https://github.com/babel/babel/issues/9849
require('regenerator-runtime')
const AutoComplete = require('@tarekraafat/autocomplete.js/dist/autoComplete')

<<<<<<< HEAD
=======
const labels = {
    region: 'région',
    departement: 'département',
    epci: 'EPCI',
    commune: 'commune',
    feature: 'données contenant…',
    mode: 'mode de transport',
    offer: 'offre de transport',
    format: 'format de données'
}

>>>>>>> 739f2892
document.onkeydown = function (evt) {
    evt = evt || window.event
    if (evt.key === 'Escape' || evt.key === 'Esc') {
        document.querySelector('#autoComplete').value = ''
        document.querySelector('#autoComplete_list').innerHTML = ''
    }
}

const autoCompletejs = new AutoComplete({
    data: {
        src: async () => {
            const query = document.querySelector('#autoComplete').value
            const source = await fetch(`/api/autocomplete?q=${query}`)
            let data = await source.json()
            data = [
                {
                    name: labels['search-description'].replace("$query", query),
                    value: query,
                    type: 'description',
                    position: 1,
                    url: `/datasets?q=${query}`
                },
                ...data.map((el, index) => {
                    return {
                        ...el,
                        value: el.name,
                        position: index + 2
                    }
                })
            ]
            return data
        },
        key: ['name'],
        cache: false
    },
    selector: '#autoComplete',
    threshold: 1,
    debounce: 200,
    highlight: true,
    searchEngine: (query, record) => {
        record = record.name
        // inspired by the 'loose' searchEngine, but that always matches
        query = query.replace(/ /g, '').normalize('NFD').replace(/[\u0300-\u036f]/g, '')
        const recordLowerCase = record.toLowerCase().normalize('NFD').replace(/[\u0300-\u036f]/g, '')
        const fullMatchPos = recordLowerCase.indexOf(query)
        if (fullMatchPos >= 0) {
            // full query match has priority
            return `${record.slice(0, fullMatchPos)}<span class="autoComplete_highlighted">${record.slice(fullMatchPos, fullMatchPos + query.length)}</span>${record.slice(fullMatchPos + query.length)}`
        } else {
            const match = []
            let searchPosition = 0
            for (let number = 0; number < recordLowerCase.length; number++) {
                let recordChar = record[number]
                if (
                    searchPosition < query.length &&
                    recordLowerCase[number] === query[searchPosition]
                ) {
                    recordChar = `<span class="autoComplete_highlighted">${recordChar}</span>`
                    searchPosition++
                }
                match.push(recordChar)
            }
            return match.join('')
        }
    },
    resultsList: {
        maxResults: 7,
        id: 'autoComplete_list',
        destination: '#autoCompleteResults',
        position: 'beforeend',
        tag: 'ul'
    },
    resultItem: {
        element: (source, data) => {
            source.innerHTML = `<div><span class="autocomplete_name">${data.match}</span><span class="autocomplete_type">${labels[data.value.type] || ''}</span></div>`
        },
        tag: 'li',
        highlight: 'autoComplete_highlight',
        selected: 'autoComplete_selected'
    }
})

document.querySelector('#autoComplete').addEventListener('selection', function (event) {
    const selection = event.detail.selection.value

    // Log the selected value
    fetch('/api/features/autocomplete', {
        method: 'POST',
        headers: {
            'content-type': 'application/json'
        },
        body: JSON.stringify({
            ...selection,
            contact_id: contactId
        })
    })

    // Redirect to the target URL
    window.location = selection.url
})<|MERGE_RESOLUTION|>--- conflicted
+++ resolved
@@ -4,8 +4,6 @@
 require('regenerator-runtime')
 const AutoComplete = require('@tarekraafat/autocomplete.js/dist/autoComplete')
 
-<<<<<<< HEAD
-=======
 const labels = {
     region: 'région',
     departement: 'département',
@@ -17,7 +15,6 @@
     format: 'format de données'
 }
 
->>>>>>> 739f2892
 document.onkeydown = function (evt) {
     evt = evt || window.event
     if (evt.key === 'Escape' || evt.key === 'Esc') {
