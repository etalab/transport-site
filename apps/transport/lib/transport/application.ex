--- conflicted
+++ resolved
@@ -39,11 +39,8 @@
         # Oban is "always started", but muted via `config/runtime.exs` for cases like
         # tests, IEx usage, front-end only mode etc.
         {Oban, Application.fetch_env!(:transport, Oban)},
-<<<<<<< HEAD
-        Transport.PhoenixDashboardTelemetry
-=======
+        Transport.PhoenixDashboardTelemetry,
         Transport.Vault
->>>>>>> 5722720c
       ]
       |> add_scheduler()
       |> add_if(fn -> run_realtime_poller end, Transport.RealtimePoller)
