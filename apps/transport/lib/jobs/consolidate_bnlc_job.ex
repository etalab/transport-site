--- conflicted
+++ resolved
@@ -31,12 +31,13 @@
   @type dataset_not_found_error :: %{error: :dataset_not_found, dataset_slug: binary()}
 
   @impl Oban.Worker
-<<<<<<< HEAD
   def perform(%Oban.Job{id: job_id}) do
     return_value = consolidate()
     Oban.Notifier.notify(Oban, :gossip, %{complete: job_id})
     return_value
-=======
+  end
+
+  @impl Oban.Worker
   def perform(%Oban.Job{args: %{"action" => "delete_s3_file", "filename" => filename}}) do
     if filename |> String.starts_with?("bnlc") do
       Transport.S3.delete_object!(@s3_bucket, filename)
@@ -45,12 +46,6 @@
     else
       {:discard, "Cannot delete file, unexpected filename: #{inspect(filename)}"}
     end
-  end
-
-  @impl Oban.Worker
-  def perform(%Oban.Job{}) do
-    consolidate()
->>>>>>> d94798b7
   end
 
   @spec consolidate() :: :ok | {:discard, binary()}
