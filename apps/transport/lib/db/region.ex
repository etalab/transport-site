--- conflicted
+++ resolved
@@ -13,12 +13,8 @@
   typed_schema "region" do
     field(:nom, :string)
     field(:insee, :string)
-<<<<<<< HEAD
-    field(:geom, Geo.PostGIS.Geometry) :: MultiPolygon.t()
-=======
     field(:is_completed, :boolean)
     field(:geom, Geo.PostGIS.Geometry, load_in_query: false) :: MultiPolygon.t()
->>>>>>> 2d4fd4de
 
     has_many(:aoms, AOM)
     has_many(:departements, Departement, foreign_key: :region_insee, references: :insee)
