defmodule TransportWeb.API.DatasetController do
  use TransportWeb, :controller
  alias Helpers
  alias OpenApiSpex.Operation
  alias DB.{AOM, Dataset, Repo, Resource}
  alias TransportWeb.API.Schemas.{DatasetsResponse, GeoJSONResponse}
  alias Geo.{JSON, MultiPolygon}

  @spec open_api_operation(any) :: Operation.t()
  def open_api_operation(action), do: apply(__MODULE__, :"#{action}_operation", [])

  @spec datasets_operation() :: Operation.t()
  def datasets_operation,
    do: %Operation{
      tags: ["datasets"],
      summary: "Show datasets and its resources",
      description: "For every dataset, show its associated resources, url and validity date",
      operationId: "API.DatasetController.datasets",
      parameters: [],
      responses: %{
        200 => Operation.response("Dataset", "application/json", DatasetsResponse)
      }
    }

  @spec datasets(Plug.Conn.t(), map()) :: Plug.Conn.t()
  def datasets(%Plug.Conn{} = conn, _params) do
    data =
      %{}
      |> Dataset.list_datasets()
      |> Repo.all()
      |> Repo.preload([:resources, :aom, :region, :communes])
      |> Enum.map(&transform_dataset/1)

    render(conn, %{data: data})
  end

  @spec by_id_operation() :: Operation.t()
  def by_id_operation,
    do: %Operation{
      tags: ["datasets"],
      summary: "Show given dataset and its resources",
      description: "For one dataset, show its associated resources, url and validity date",
      operationId: "API.DatasetController.datasets_by_id",
      parameters: [Operation.parameter(:id, :path, :string, "id")],
      responses: %{
        200 => Operation.response("Dataset", "application/json", DatasetsResponse)
      }
    }

  @spec geojson_by_id_operation() :: Operation.t()
  def geojson_by_id_operation,
    do: %Operation{
      tags: ["datasets"],
      summary: "Show given dataset geojson",
      description: "For one dataset, show its associated geojson",
      operationId: "API.DatasetController.datasets_geojson_by_id",
      parameters: [Operation.parameter(:id, :path, :string, "id")],
      responses: %{
        200 => Operation.response("Dataset", "application/json", GeoJSONResponse)
      }
    }

  @spec by_id(Plug.Conn.t(), map) :: Plug.Conn.t()
  def by_id(%Plug.Conn{} = conn, %{"id" => id}) do
    Dataset
    |> Repo.get_by(datagouv_id: id)
    |> Repo.preload([:resources, :aom, :region, :communes])
    |> case do
      %Dataset{} = dataset ->
        conn
        |> assign(:data, transform_dataset_with_detail(dataset))
        |> render()

      nil ->
        conn
        |> put_status(404)
        |> render(%{errors: "dataset not found"})
    end
  end

  @spec geojson_by_id(Plug.Conn.t(), map) :: Plug.Conn.t()
  def geojson_by_id(%Plug.Conn{} = conn, %{"id" => id}) do
    Dataset
    |> Repo.get_by(datagouv_id: id)
    |> Repo.preload([:aom, :region, :communes])
    |> case do
      %Dataset{} = dataset ->
        data =
          case {dataset.aom, dataset.region, dataset.communes} do
            {aom, _, _} when not is_nil(aom) ->
              [to_feature(aom.geom, aom.nom)] |> keep_valid_features()

            {_, region, _} when not is_nil(region) ->
              [to_feature(region.geom, region.nom)] |> keep_valid_features()

            {_, _, communes} when not is_nil(communes) ->
              communes |> Enum.map(fn c -> to_feature(c.geom, c.nom) end) |> keep_valid_features()

            _ ->
              []
          end

        conn
        |> assign(:data, to_geojson(dataset, data))
        |> render()

      nil ->
        conn
        |> put_status(404)
        |> render(%{errors: "dataset not found"})
    end
  end

<<<<<<< HEAD
  @spec to_feature(MultiPolygon.t(), binary) :: map()
  defp to_feature(nil, name), do: %{}

=======
  @spec keep_valid_features([{:ok, %{}} | :error]) :: [%{}]
  defp keep_valid_features(list) do
    list
    |> Enum.filter(fn f ->
      case f do
        {:ok, _g} -> true
        _ -> false
      end
    end)
    |> Enum.map(fn {:ok, g} -> g end)
  end

  @spec to_feature(MultiPolygon.t(), binary) :: {:ok, %{}} | :error
>>>>>>> e92aeb86
  defp to_feature(geom, name) do
    case JSON.encode(geom) do
      {:ok, g} -> %{"geometry" => g, "type" => "Feature", "properties" => %{"name" => name}}
      _ -> :error
    end
  end

  @spec to_geojson(Dataset.t(), [map()]) :: map()
  defp to_geojson(dataset, features),
    do: %{
      "type" => "FeatureCollection",
      "name" => "Dataset #{dataset.slug}",
      "features" => features
    }

  @spec transform_dataset(Dataset.t()) :: map()
  defp transform_dataset(dataset),
    do: %{
      "datagouv_id" => dataset.datagouv_id,
      # to help discoverability, we explicitly add the datagouv_id as the id
      # (since it's used in /dataset/:id)
      "id" => dataset.datagouv_id,
      "title" => dataset.spatial,
      "created_at" => dataset.created_at,
      "updated" => Helpers.last_updated(dataset.resources),
      "resources" => Enum.map(dataset.resources, &transform_resource/1),
      # DEPRECATED, only there for retrocompatibility, use covered_area instead
      "aom" => transform_aom(dataset.aom),
      "covered_area" => covered_area(dataset),
      "type" => dataset.type,
      "publisher" => get_publisher(dataset)
    }

  @spec get_publisher(Dataset.t()) :: map()
  defp get_publisher(dataset),
    do: %{
      "name" => dataset.organization,
      "type" => "organization"
    }

  @spec transform_dataset_with_detail(Dataset.t()) :: map()
  defp transform_dataset_with_detail(dataset) do
    dataset
    |> transform_dataset
    |> Map.put("history", Dataset.history_resources(dataset))
  end

  @spec transform_resource(Resource.t()) :: map()
  defp transform_resource(resource),
    do: %{
      "title" => resource.title,
      "updated" => Helpers.format_datetime(resource.last_update),
      "url" => resource.latest_url,
      "end_calendar_validity" => resource.metadata["end_date"],
      "start_calendar_validity" => resource.metadata["start_date"],
      "format" => resource.format,
      "content_hash" => resource.content_hash,
      "metadata" => resource.metadata
    }

  @spec transform_aom(AOM.t() | nil) :: map()
  defp transform_aom(nil), do: %{"name" => nil}
  defp transform_aom(aom), do: %{"name" => aom.nom, "siren" => aom.siren}

  @spec covered_area(Dataset.t()) :: map()
  defp covered_area(%Dataset{aom: aom}) when not is_nil(aom),
    do: %{"type" => "aom", "name" => aom.nom, "aom" => %{"name" => aom.nom, "siren" => aom.siren}}

  defp covered_area(%Dataset{region: %{id: 14}}),
    do: %{"type" => "country", "name" => "France", "country" => %{"name" => "France"}}

  defp covered_area(%Dataset{region: %{nom: nom}}),
    do: %{"type" => "region", "name" => nom, "region" => %{"name" => nom}}

  defp covered_area(%Dataset{communes: c, associated_territory_name: nom}),
    do: %{"type" => "cities", "name" => nom, "cities" => transform_cities(c)}

  defp covered_area(_) do
    %{}
  end

  defp transform_cities(cities) do
    cities
    |> Enum.map(fn c -> %{"name" => c.nom, "insee" => c.insee} end)
  end
end<|MERGE_RESOLUTION|>--- conflicted
+++ resolved
@@ -111,11 +111,6 @@
     end
   end
 
-<<<<<<< HEAD
-  @spec to_feature(MultiPolygon.t(), binary) :: map()
-  defp to_feature(nil, name), do: %{}
-
-=======
   @spec keep_valid_features([{:ok, %{}} | :error]) :: [%{}]
   defp keep_valid_features(list) do
     list
@@ -129,7 +124,6 @@
   end
 
   @spec to_feature(MultiPolygon.t(), binary) :: {:ok, %{}} | :error
->>>>>>> e92aeb86
   defp to_feature(geom, name) do
     case JSON.encode(geom) do
       {:ok, g} -> %{"geometry" => g, "type" => "Feature", "properties" => %{"name" => name}}
