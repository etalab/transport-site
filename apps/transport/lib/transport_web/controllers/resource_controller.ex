defmodule TransportWeb.ResourceController do
  use TransportWeb, :controller
  alias Datagouvfr.Client.{Datasets, Resources, Validation}
  alias DB.{Dataset, Repo, Resource, Validation}
  alias Transport.DataVisualization
  alias Transport.ImportData
  require Logger

  import TransportWeb.ResourceView, only: [issue_type: 1]

  def details(conn, %{"id" => id} = params) do
    resource =
      Resource
      |> Repo.get!(id)
      |> Repo.preload([:validation, dataset: [:resources]])

    cond do
      Resource.is_gtfs?(resource) and Resource.has_metadata?(resource) ->
        render_gtfs_details(conn, params, resource)

      Resource.has_errors_details?(resource) ->
        conn |> assign(:resource, resource) |> render("details.html")

      true ->
        conn |> put_status(:not_found) |> put_view(ErrorView) |> render("404.html")
    end
  end

  defp render_gtfs_details(conn, params, resource) do
    config = make_pagination_config(params)
    issues = resource.validation |> Validation.get_issues(params)

    issue_type =
      case params["issue_type"] do
        nil -> issue_type(issues)
        issue_type -> issue_type
      end

    issue_data_vis = resource.validation.data_vis[issue_type]
    has_features = DataVisualization.has_features(issue_data_vis["geojson"])

<<<<<<< HEAD
    encoded_data_vis =
      case {has_features, Jason.encode(issue_data_vis)} do
        {false, _} -> nil
        {true, {:ok, encoded_data_vis}} -> encoded_data_vis
        _ -> nil
      end

    conn
    |> assign(:resource, resource)
    |> assign(:other_resources, Resource.other_resources(resource))
    |> assign(:issues, Scrivener.paginate(issues, config))
    |> assign(:data_vis, encoded_data_vis)
    |> assign(:validation_summary, Validation.summary(resource.validation))
    |> assign(:severities_count, Validation.count_by_severity(resource.validation))
    |> render("gtfs_details.html")
=======
        conn
        |> assign(:related_files, Resource.get_related_files(resource))
        |> assign(:resource, resource)
        |> assign(:other_resources, Resource.other_resources(resource))
        |> assign(:issues, Scrivener.paginate(issues, config))
        |> assign(:data_vis, encoded_data_vis)
        |> assign(:validation_summary, Validation.summary(resource.validation))
        |> assign(:severities_count, Validation.count_by_severity(resource.validation))
        |> render("details.html")
    end
>>>>>>> 638c48ba
  end

  def choose_action(conn, _), do: render(conn, "choose_action.html")

  @spec datasets_list(Plug.Conn.t(), any()) :: Plug.Conn.t()
  def datasets_list(conn, _params) do
    conn
    |> assign_or_flash(
      fn -> Dataset.user_datasets(conn) end,
      :datasets,
      "Unable to get resources, please retry."
    )
    |> assign_or_flash(
      fn -> Dataset.user_org_datasets(conn) end,
      :org_datasets,
      "Unable to get resources, please retry."
    )
    |> render("list.html")
  end

  @spec resources_list(Plug.Conn.t(), map()) :: Plug.Conn.t()
  def resources_list(conn, %{"dataset_id" => dataset_id}) do
    conn
    |> assign_or_flash(
      fn -> Datasets.get(dataset_id) end,
      :dataset,
      "Unable to get resources, please retry."
    )
    |> render("resources_list.html")
  end

  @spec form(Plug.Conn.t(), map()) :: Plug.Conn.t()
  def form(conn, %{"dataset_id" => dataset_id}) do
    conn
    |> assign_or_flash(
      fn -> Datasets.get(dataset_id) end,
      :dataset,
      "Unable to get resources, please retry."
    )
    |> render("form.html")
  end

  @doc """
  `download` is in charge of downloading resources.

  - If the resource can be "directly downloaded" over HTTPS,
  this method redirects.
  - Otherwise, we proxy the response of the resource's url

  We introduced this method because some browsers
  block downloads of external HTTP resources when
  they are referenced on an HTTPS page.
  """
  def download(conn, %{"id" => id}) do
    resource = Resource |> Repo.get!(id)

    if Resource.can_direct_download?(resource) do
      redirect(conn, external: resource.url)
    else
      case Transport.Shared.Wrapper.HTTPoison.impl().get(resource.url, [], hackney: [follow_redirect: true]) do
        {:ok, %HTTPoison.Response{status_code: 200} = response} ->
          headers = Enum.into(response.headers, %{}, fn {h, v} -> {String.downcase(h), v} end)
          %{"content-type" => content_type} = headers

          send_download(conn, {:binary, response.body},
            content_type: content_type,
            disposition: :attachment,
            filename: Transport.FileDownloads.guess_filename(headers, resource.url)
          )

        _ ->
          conn
          |> put_flash(:error, dgettext("resource", "Resource is not available on remote server"))
          |> put_status(:not_found)
          |> put_view(ErrorView)
          |> render("404.html")
      end
    end
  end

  @spec post_file(Plug.Conn.t(), map) :: Plug.Conn.t()
  def post_file(conn, params) do
    success_message =
      if Map.has_key?(params, "resource_file") do
        dgettext("resource", "File uploaded!")
      else
        dgettext("resource", "Resource updated with URL!")
      end

    with {:ok, _} <- Resources.update(conn, params),
         dataset when not is_nil(dataset) <-
           Repo.get_by(Dataset, datagouv_id: params["dataset_id"]),
         {:ok, _} <- ImportData.import_dataset_logged(dataset),
         {:ok, _} <- Dataset.validate(dataset) do
      conn
      |> put_flash(:info, success_message)
      |> redirect(to: dataset_path(conn, :details, params["dataset_id"]))
    else
      {:error, error} ->
        Logger.error(
          "Unable to update resource #{params["resource_id"]} of dataset #{params["dataset_id"]}, error: #{inspect(error)}"
        )

        conn
        |> put_flash(:error, dgettext("resource", "Unable to upload file"))
        |> form(params)

      nil ->
        Logger.error("Unable to get dataset with datagouv_id: #{params["dataset_id"]}")

        conn
        |> put_flash(:error, dgettext("resource", "Unable to upload file"))
        |> form(params)
    end
  end

  defp assign_or_flash(conn, getter, kw, error) do
    case getter.() do
      {:ok, value} ->
        assign(conn, kw, value)

      {:error, _error} ->
        conn
        |> assign(kw, [])
        |> put_flash(:error, Gettext.dgettext(TransportWeb.Gettext, "resource", error))
    end
  end
end<|MERGE_RESOLUTION|>--- conflicted
+++ resolved
@@ -38,8 +38,7 @@
 
     issue_data_vis = resource.validation.data_vis[issue_type]
     has_features = DataVisualization.has_features(issue_data_vis["geojson"])
-
-<<<<<<< HEAD
+    
     encoded_data_vis =
       case {has_features, Jason.encode(issue_data_vis)} do
         {false, _} -> nil
@@ -48,6 +47,7 @@
       end
 
     conn
+    |> assign(:related_files, Resource.get_related_files(resource))
     |> assign(:resource, resource)
     |> assign(:other_resources, Resource.other_resources(resource))
     |> assign(:issues, Scrivener.paginate(issues, config))
@@ -55,18 +55,6 @@
     |> assign(:validation_summary, Validation.summary(resource.validation))
     |> assign(:severities_count, Validation.count_by_severity(resource.validation))
     |> render("gtfs_details.html")
-=======
-        conn
-        |> assign(:related_files, Resource.get_related_files(resource))
-        |> assign(:resource, resource)
-        |> assign(:other_resources, Resource.other_resources(resource))
-        |> assign(:issues, Scrivener.paginate(issues, config))
-        |> assign(:data_vis, encoded_data_vis)
-        |> assign(:validation_summary, Validation.summary(resource.validation))
-        |> assign(:severities_count, Validation.count_by_severity(resource.validation))
-        |> render("details.html")
-    end
->>>>>>> 638c48ba
   end
 
   def choose_action(conn, _), do: render(conn, "choose_action.html")
