defmodule TransportWeb.ResourceController do
  use TransportWeb, :controller
  alias Datagouvfr.Client.{Datasets, Resources, Validation}
  alias DB.{Dataset, Repo, Resource, Validation}
  alias Transport.DataVisualization
  alias Transport.ImportData
  require Logger

  import TransportWeb.ResourceView, only: [issue_type: 1]
  import TransportWeb.DatasetView, only: [availability_number_days: 0]

  def details(conn, %{"id" => id} = params) do
    resource =
      Resource
      |> Repo.get!(id)
      |> Repo.preload([:validation, dataset: [:resources]])

    conn =
      conn
      |> assign(:uptime_per_day, DB.ResourceUnavailability.uptime_per_day(resource, availability_number_days()))
<<<<<<< HEAD
      |> assign(:resource_history_infos, DB.ResourceHistory.latest_resource_history_infos(id))
=======
      |> assign(:gtfs_rt_feed, gtfs_rt_feed(conn, resource))
>>>>>>> 29251638
      |> put_resource_flash(resource.dataset.is_active)

    if Resource.is_gtfs?(resource) and Resource.has_metadata?(resource) do
      render_gtfs_details(conn, params, resource)
    else
      conn |> assign(:resource, resource) |> render("details.html")
    end
  end

  defp gtfs_rt_feed(conn, %Resource{} = resource) do
    lang = get_session(conn, :locale)

    Transport.Cache.API.fetch(
      "service_alerts_#{resource.id}_#{lang}",
      fn ->
        if Resource.is_gtfs_rt?(resource) do
          case Transport.GTFSRT.decode_remote_feed(resource.url) do
            {:ok, feed} ->
              %{
                alerts: Transport.GTFSRT.service_alerts_for_display(feed, lang),
                feed: feed
              }

            _ ->
              nil
          end
        else
          nil
        end
      end,
      :timer.minutes(5)
    )
  end

  defp put_resource_flash(conn, false = _dataset_active) do
    conn
    |> put_flash(
      :error,
      dgettext("resource", "This resource belongs to a dataset that has been deleted from data.gouv.fr")
    )
  end

  defp put_resource_flash(conn, _), do: conn

  defp render_gtfs_details(conn, params, resource) do
    config = make_pagination_config(params)
    issues = resource.validation |> Validation.get_issues(params)

    issue_type =
      case params["issue_type"] do
        nil -> issue_type(issues)
        issue_type -> issue_type
      end

    issue_data_vis = resource.validation.data_vis[issue_type]
    has_features = DataVisualization.has_features(issue_data_vis["geojson"])

    encoded_data_vis =
      case {has_features, Jason.encode(issue_data_vis)} do
        {false, _} -> nil
        {true, {:ok, encoded_data_vis}} -> encoded_data_vis
        _ -> nil
      end

    conn
    |> assign(:related_files, Resource.get_related_files(resource))
    |> assign(:resource, resource)
    |> assign(:other_resources, Resource.other_resources(resource))
    |> assign(:issues, Scrivener.paginate(issues, config))
    |> assign(:data_vis, encoded_data_vis)
    |> assign(:validation_summary, Validation.summary(resource.validation))
    |> assign(:severities_count, Validation.count_by_severity(resource.validation))
    |> render("gtfs_details.html")
  end

  def choose_action(conn, _), do: render(conn, "choose_action.html")

  @spec datasets_list(Plug.Conn.t(), any()) :: Plug.Conn.t()
  def datasets_list(conn, _params) do
    conn
    |> assign_or_flash(
      fn -> Dataset.user_datasets(conn) end,
      :datasets,
      "Unable to get resources, please retry."
    )
    |> assign_or_flash(
      fn -> Dataset.user_org_datasets(conn) end,
      :org_datasets,
      "Unable to get resources, please retry."
    )
    |> render("list.html")
  end

  @spec resources_list(Plug.Conn.t(), map()) :: Plug.Conn.t()
  def resources_list(conn, %{"dataset_id" => dataset_id}) do
    conn
    |> assign_or_flash(
      fn -> Datasets.get(dataset_id) end,
      :dataset,
      "Unable to get resources, please retry."
    )
    |> render("resources_list.html")
  end

  @spec form(Plug.Conn.t(), map()) :: Plug.Conn.t()
  def form(conn, %{"dataset_id" => dataset_id}) do
    conn
    |> assign_or_flash(
      fn -> Datasets.get(dataset_id) end,
      :dataset,
      "Unable to get resources, please retry."
    )
    |> render("form.html")
  end

  @doc """
  `download` is in charge of downloading resources.

  - If the resource can be "directly downloaded" over HTTPS,
  this method redirects.
  - Otherwise, we proxy the response of the resource's url

  We introduced this method because some browsers
  block downloads of external HTTP resources when
  they are referenced on an HTTPS page.
  """
  def download(conn, %{"id" => id}) do
    resource = Resource |> Repo.get!(id)

    if Resource.can_direct_download?(resource) do
      redirect(conn, external: resource.url)
    else
      case Transport.Shared.Wrapper.HTTPoison.impl().get(resource.url, [], hackney: [follow_redirect: true]) do
        {:ok, %HTTPoison.Response{status_code: 200} = response} ->
          headers = Enum.into(response.headers, %{}, fn {h, v} -> {String.downcase(h), v} end)
          %{"content-type" => content_type} = headers

          send_download(conn, {:binary, response.body},
            content_type: content_type,
            disposition: :attachment,
            filename: Transport.FileDownloads.guess_filename(headers, resource.url)
          )

        _ ->
          conn
          |> put_flash(:error, dgettext("resource", "Resource is not available on remote server"))
          |> put_status(:not_found)
          |> put_view(ErrorView)
          |> render("404.html")
      end
    end
  end

  @spec post_file(Plug.Conn.t(), map) :: Plug.Conn.t()
  def post_file(conn, params) do
    success_message =
      if Map.has_key?(params, "resource_file") do
        dgettext("resource", "File uploaded!")
      else
        dgettext("resource", "Resource updated with URL!")
      end

    with {:ok, _} <- Resources.update(conn, params),
         dataset when not is_nil(dataset) <-
           Repo.get_by(Dataset, datagouv_id: params["dataset_id"]),
         {:ok, _} <- ImportData.import_dataset_logged(dataset),
         {:ok, _} <- Dataset.validate(dataset) do
      conn
      |> put_flash(:info, success_message)
      |> redirect(to: dataset_path(conn, :details, params["dataset_id"]))
    else
      {:error, error} ->
        Logger.error(
          "Unable to update resource #{params["resource_id"]} of dataset #{params["dataset_id"]}, error: #{inspect(error)}"
        )

        conn
        |> put_flash(:error, dgettext("resource", "Unable to upload file"))
        |> form(params)

      nil ->
        Logger.error("Unable to get dataset with datagouv_id: #{params["dataset_id"]}")

        conn
        |> put_flash(:error, dgettext("resource", "Unable to upload file"))
        |> form(params)
    end
  end

  defp assign_or_flash(conn, getter, kw, error) do
    case getter.() do
      {:ok, value} ->
        assign(conn, kw, value)

      {:error, _error} ->
        conn
        |> assign(kw, [])
        |> put_flash(:error, Gettext.dgettext(TransportWeb.Gettext, "resource", error))
    end
  end
end<|MERGE_RESOLUTION|>--- conflicted
+++ resolved
@@ -18,11 +18,8 @@
     conn =
       conn
       |> assign(:uptime_per_day, DB.ResourceUnavailability.uptime_per_day(resource, availability_number_days()))
-<<<<<<< HEAD
       |> assign(:resource_history_infos, DB.ResourceHistory.latest_resource_history_infos(id))
-=======
       |> assign(:gtfs_rt_feed, gtfs_rt_feed(conn, resource))
->>>>>>> 29251638
       |> put_resource_flash(resource.dataset.is_active)
 
     if Resource.is_gtfs?(resource) and Resource.has_metadata?(resource) do
