defmodule TransportWeb.EspaceProducteurController do
  use TransportWeb, :controller
  require Logger
  alias Transport.ImportData
  import Ecto.Query

  plug(
    :find_db_dataset_and_api_dataset_or_redirect
    when action in [:edit_dataset, :new_resource, :reuser_improved_data]
  )

  plug(
    :find_db_dataset_and_api_dataset_and_resource_or_redirect
    when action in [:delete_resource_confirmation, :edit_resource]
  )

  plug(:find_db_dataset_or_redirect when action in [:upload_logo, :remove_custom_logo])
<<<<<<< HEAD
  plug(:find_db_datasets_or_redirect when action in [:proxy_statistics, :download_statistics])
=======
  plug(:find_db_datasets_or_redirect when action in [:proxy_statistics, :download_statistics_csv])
>>>>>>> 912e2bc7

  plug(:assign_current_contact when action in [:delete_resource, :post_file, :upload_logo])

  def edit_dataset(%Plug.Conn{assigns: %{dataset: %DB.Dataset{} = dataset}} = conn, %{"dataset_id" => _}) do
    # Awkard page, but no real choice: some parts (logo…) are from the local database
    # While resources list is from the API
    # Producer wants to edit the dataset and has perhaps just done it: we need fresh info
    conn
    |> assign(:dataset, dataset |> DB.Repo.preload(reuser_improved_data: [:resource]))
    |> render("edit_dataset.html")
  end

  def reuser_improved_data(%Plug.Conn{assigns: %{dataset: %DB.Dataset{id: dataset_id}}} = conn, %{
        "resource_id" => resource_id
      }) do
    reuser_improved_data =
      DB.ReuserImprovedData
      |> where([rid], rid.dataset_id == ^dataset_id and rid.resource_id == ^resource_id)
      |> preload(:organization)
      |> DB.Repo.all()

    conn
    |> assign(:resource, DB.Repo.get!(DB.Resource, resource_id))
    |> assign(:reuser_improved_data, reuser_improved_data)
    |> render("reuser_improved_data.html")
  end

  def upload_logo(
        %Plug.Conn{assigns: %{dataset: %DB.Dataset{datagouv_id: datagouv_id}}} = conn,
        %{"upload" => %{"file" => %Plug.Upload{path: filepath, filename: filename}}}
      ) do
    destination_path = "tmp_#{datagouv_id}#{extension(filename)}"
    Transport.S3.stream_to_s3!(:logos, filepath, destination_path)

    %{datagouv_id: datagouv_id, path: destination_path}
    |> Transport.Jobs.CustomLogoConversionJob.new()
    |> Oban.insert!()

    DB.FeatureUsage.insert!(:upload_logo, conn.assigns.current_contact.id, %{
      dataset_datagouv_id: datagouv_id
    })

    conn
    |> put_flash(:info, dgettext("espace-producteurs", "Your logo has been received. It will be replaced soon."))
    |> redirect(to: page_path(conn, :espace_producteur))
  end

  defp extension(filename), do: filename |> Path.extname() |> String.downcase()

  def remove_custom_logo(%Plug.Conn{assigns: %{dataset: %DB.Dataset{} = dataset}} = conn, _) do
    %DB.Dataset{custom_logo: custom_logo, custom_full_logo: custom_full_logo, datagouv_id: datagouv_id} = dataset
    bucket_url = Transport.S3.permanent_url(:logos) <> "/"

    [custom_logo, custom_full_logo]
    |> Enum.map(fn url -> String.replace(url, bucket_url, "") end)
    |> Enum.each(fn path -> Transport.S3.delete_object!(:logos, path) end)

    {:ok, %Ecto.Changeset{} = changeset} =
      DB.Dataset.changeset(%{"datagouv_id" => datagouv_id, "custom_logo" => nil, "custom_full_logo" => nil})

    DB.Repo.update!(changeset)

    conn
    |> put_flash(:info, dgettext("espace-producteurs", "Your custom logo has been removed."))
    |> redirect(to: page_path(conn, :espace_producteur))
  end

  @spec proxy_statistics(Plug.Conn.t(), map) :: Plug.Conn.t()
  def proxy_statistics(%Plug.Conn{assigns: %{datasets: datasets}} = conn, _params) do
    proxy_stats =
      datasets
      |> Enum.flat_map(& &1.resources)
      |> Enum.filter(&DB.Resource.served_by_proxy?/1)
      # Gotcha: this is a N+1 problem. Okay as long as a single producer
      # does not have a lot of feeds/there is not a lot of traffic on this page
      |> Enum.into(%{}, fn %DB.Resource{id: id} = resource ->
        {id, DB.Metrics.requests_over_last_days(resource, proxy_requests_stats_nb_days())}
      end)

    conn
    |> assign(:proxy_stats, proxy_stats)
    |> assign(:proxy_requests_stats_nb_days, proxy_requests_stats_nb_days())
    |> render("proxy_statistics.html")
  end

<<<<<<< HEAD
  def download_statistics(%Plug.Conn{assigns: %{datasets: datasets}} = conn, _params) do
    resources = Enum.flat_map(datasets, & &1.resources) |> Enum.filter(&DB.Resource.hosted_on_datagouv?/1)
    year = Date.utc_today().year
    download_stats = DB.ResourceMonthlyMetric.downloads_for_year(resources, year)

    conn
    |> assign(:download_stats, download_stats)
    |> assign(:datasets, datasets)
    |> assign(:year, year)
    |> render("download_statistics.html")
=======
  def download_statistics_csv(%Plug.Conn{assigns: %{datasets: datasets}} = conn, _params) do
    stats = datasets |> DB.ResourceMonthlyMetric.download_statistics()

    filename = "download_statistics-#{Date.utc_today() |> Date.to_iso8601()}.csv"
    content = stats |> CSV.encode(headers: true) |> Enum.to_list() |> to_string()

    conn
    |> put_resp_content_type("text/csv")
    |> put_resp_header("content-disposition", ~s(attachment; filename="#{filename}"))
    |> send_resp(200, content)
>>>>>>> 912e2bc7
  end

  @spec new_resource(Plug.Conn.t(), map()) :: Plug.Conn.t()
  def new_resource(conn, %{"dataset_id" => _dataset_id}) do
    conn
    |> assign(:datagouv_resource, nil)
    |> render("resource_form.html")
  end

  @spec edit_resource(Plug.Conn.t(), map()) :: Plug.Conn.t()
  def edit_resource(conn, %{"dataset_id" => _dataset_id, "resource_datagouv_id" => _resource_datagouv_id}) do
    conn
    |> render("resource_form.html")
  end

  def delete_resource_confirmation(%Plug.Conn{} = conn, %{
        "dataset_id" => _dataset_datagouv_id,
        "resource_datagouv_id" => _resource_datagouv_id
      }) do
    conn
    |> render("delete_resource_confirmation.html")
  end

  def delete_resource(%Plug.Conn{} = conn, %{
        "dataset_datagouv_id" => dataset_datagouv_id,
        "resource_datagouv_id" => resource_datagouv_id
      }) do
    with {:ok, _} <-
           Datagouvfr.Client.Resources.delete(conn, %{
             "dataset_id" => dataset_datagouv_id,
             "resource_id" => resource_datagouv_id
           }),
         dataset when not is_nil(dataset) <-
           DB.Repo.get_by(DB.Dataset, datagouv_id: dataset_datagouv_id),
         {:ok, _} <- ImportData.import_dataset_logged(dataset),
         {:ok, _} <- DB.Dataset.validate(dataset) do
      Appsignal.increment_counter("espace_producteur.delete_resource.success", 1)

      DB.FeatureUsage.insert!(:delete_resource, conn.assigns.current_contact.id, %{
        dataset_datagouv_id: dataset_datagouv_id,
        resource_datagouv_id: resource_datagouv_id
      })

      conn
      |> put_flash(:info, dgettext("resource", "The resource has been deleted"))
      |> redirect(to: page_path(conn, :espace_producteur))
    else
      _ ->
        Appsignal.increment_counter("espace_producteur.delete_resource.error", 1)

        conn
        |> put_flash(:error, dgettext("resource", "Could not delete the resource"))
        |> redirect(to: page_path(conn, :espace_producteur))
    end
  end

  @doc """
  The following function does a POST to the datagouv API to update or create a resource.
  We don’t check that the user is allowed to update the dataset, as the API will do it for us.
  We don’t check either before the POST that the dataset is imported on our side.
  In case of error, the user is redirected to the producer space with an error message
  instead of rendering again the form: it’s a suboptimal experience, can be improved.
  """
  @spec post_file(Plug.Conn.t(), map) :: Plug.Conn.t()
  def post_file(conn, %{"dataset_datagouv_id" => dataset_datagouv_id} = params) do
    success_message =
      if Map.has_key?(params, "resource_file") do
        dgettext("resource", "File uploaded!")
      else
        dgettext("resource", "Resource updated with URL!")
      end

    post_params = datagouv_api_update_params(params)

    with {:ok, _} <- Datagouvfr.Client.Resources.update(conn, post_params),
         dataset when not is_nil(dataset) <-
           DB.Repo.get_by(DB.Dataset, datagouv_id: dataset_datagouv_id),
         {:ok, _} <- ImportData.import_dataset_logged(dataset),
         {:ok, _} <- DB.Dataset.validate(dataset) do
      Appsignal.increment_counter("espace_producteur.post_file.success", 1)

      DB.FeatureUsage.insert!(:upload_file, conn.assigns.current_contact.id, %{
        dataset_datagouv_id: dataset_datagouv_id
      })

      conn
      |> put_flash(:info, success_message)
      |> redirect(to: dataset_path(conn, :details, params["dataset_datagouv_id"]))
    else
      {:error, error} ->
        Appsignal.increment_counter("espace_producteur.post_file.error", 1)

        Logger.error(
          "Unable to update resource #{params["resource_datagouv_id"]} of dataset #{params["dataset_datagouv_id"]}, error: #{inspect(error)}"
        )

        conn
        |> put_flash(:error, dgettext("resource", "Unable to upload file"))
        |> redirect(to: page_path(conn, :espace_producteur))

      nil ->
        Appsignal.increment_counter("espace_producteur.post_file.error", 1)
        Logger.error("Unable to get dataset with datagouv_id: #{params["dataset_datagouv_id"]}")

        conn
        |> put_flash(:error, dgettext("resource", "Unable to upload file"))
        |> redirect(to: page_path(conn, :espace_producteur))
    end
  end

  defp proxy_requests_stats_nb_days, do: 15

  defp find_db_datasets_or_redirect(%Plug.Conn{} = conn, _options) do
    conn
    |> DB.Dataset.datasets_for_user()
    |> case do
      datasets when is_list(datasets) ->
        conn |> assign(:datasets, datasets)

      {:error, _} ->
        conn
        |> put_flash(:error, dgettext("alert", "Unable to get all your resources for the moment"))
        |> redirect(to: page_path(conn, :espace_producteur))
        |> halt()
    end
  end

  defp find_db_dataset_or_redirect(%Plug.Conn{path_params: %{"dataset_id" => dataset_id}} = conn, _options) do
    case find_dataset_for_user(conn, dataset_id) do
      %DB.Dataset{} = dataset ->
        conn |> assign(:dataset, dataset)

      nil ->
        conn
        |> put_flash(:error, dgettext("alert", "Unable to get this dataset for the moment"))
        |> redirect(to: page_path(conn, :espace_producteur))
        |> halt()
    end
  end

  defp find_db_dataset_and_api_dataset_or_redirect(
         %Plug.Conn{path_params: %{"dataset_id" => dataset_id}} = conn,
         _options
       ) do
    with %DB.Dataset{datagouv_id: datagouv_id} = dataset <- find_dataset_for_user(conn, dataset_id),
         {:ok, datagouv_dataset} <- Datagouvfr.Client.Datasets.get(datagouv_id) do
      conn
      |> assign(:dataset, dataset)
      |> assign(:datagouv_dataset, datagouv_dataset)
    else
      _ ->
        conn
        |> put_flash(:error, dgettext("alert", "Unable to get this dataset for the moment"))
        |> redirect(to: page_path(conn, :espace_producteur))
        |> halt()
    end
  end

  defp find_db_dataset_and_api_dataset_and_resource_or_redirect(
         %Plug.Conn{path_params: %{"dataset_id" => dataset_id, "resource_datagouv_id" => resource_datagouv_id}} = conn,
         _options
       ) do
    with %DB.Dataset{datagouv_id: datagouv_id} = dataset <- find_dataset_for_user(conn, dataset_id),
         {:ok, datagouv_dataset} <- Datagouvfr.Client.Datasets.get(datagouv_id),
         datagouv_resource when not is_nil(datagouv_resource) <-
           assign_resource_from_dataset_payload(datagouv_dataset, resource_datagouv_id) do
      conn
      |> assign(:dataset, dataset)
      |> assign(:datagouv_dataset, datagouv_dataset)
      |> assign(:datagouv_resource, datagouv_resource)
    else
      _ ->
        conn
        |> put_flash(:error, dgettext("alert", "Unable to get this dataset for the moment"))
        |> redirect(to: page_path(conn, :espace_producteur))
        |> halt()
    end
  end

  @spec find_dataset_for_user(Plug.Conn.t(), binary()) :: DB.Dataset.t() | nil
  defp find_dataset_for_user(%Plug.Conn{} = conn, dataset_id_str) do
    {dataset_id, ""} = Integer.parse(dataset_id_str)

    conn
    |> DB.Dataset.datasets_for_user()
    |> case do
      datasets when is_list(datasets) -> datasets
      {:error, _} -> []
    end
    |> Enum.find(fn %DB.Dataset{id: id} -> id == dataset_id end)
  end

  defp assign_resource_from_dataset_payload(dataset, resource_id) do
    Enum.find(dataset["resources"], &(&1["id"] == resource_id))
  end

  defp datagouv_api_update_params(params) do
    post_params = Map.put(params, "dataset_id", params["dataset_datagouv_id"])

    post_params =
      if params["resource_datagouv_id"] do
        Map.put(post_params, "resource_id", params["resource_datagouv_id"])
      else
        post_params
      end

    Map.take(post_params, ["title", "format", "url", "resource_file", "dataset_id", "resource_id"])
  end

  defp assign_current_contact(%Plug.Conn{assigns: %{current_user: current_user}} = conn, _options) do
    current_contact =
      if is_nil(current_user) do
        nil
      else
        DB.Contact |> DB.Repo.get_by!(datagouv_user_id: Map.fetch!(current_user, "id"))
      end

    assign(conn, :current_contact, current_contact)
  end
end<|MERGE_RESOLUTION|>--- conflicted
+++ resolved
@@ -15,11 +15,7 @@
   )
 
   plug(:find_db_dataset_or_redirect when action in [:upload_logo, :remove_custom_logo])
-<<<<<<< HEAD
-  plug(:find_db_datasets_or_redirect when action in [:proxy_statistics, :download_statistics])
-=======
-  plug(:find_db_datasets_or_redirect when action in [:proxy_statistics, :download_statistics_csv])
->>>>>>> 912e2bc7
+  plug(:find_db_datasets_or_redirect when action in [:proxy_statistics, :download_statistics, :download_statistics_csv])
 
   plug(:assign_current_contact when action in [:delete_resource, :post_file, :upload_logo])
 
@@ -105,7 +101,6 @@
     |> render("proxy_statistics.html")
   end
 
-<<<<<<< HEAD
   def download_statistics(%Plug.Conn{assigns: %{datasets: datasets}} = conn, _params) do
     resources = Enum.flat_map(datasets, & &1.resources) |> Enum.filter(&DB.Resource.hosted_on_datagouv?/1)
     year = Date.utc_today().year
@@ -116,7 +111,8 @@
     |> assign(:datasets, datasets)
     |> assign(:year, year)
     |> render("download_statistics.html")
-=======
+  end
+
   def download_statistics_csv(%Plug.Conn{assigns: %{datasets: datasets}} = conn, _params) do
     stats = datasets |> DB.ResourceMonthlyMetric.download_statistics()
 
@@ -127,7 +123,6 @@
     |> put_resp_content_type("text/csv")
     |> put_resp_header("content-disposition", ~s(attachment; filename="#{filename}"))
     |> send_resp(200, content)
->>>>>>> 912e2bc7
   end
 
   @spec new_resource(Plug.Conn.t(), map()) :: Plug.Conn.t()
