defmodule TransportWeb.EspaceProducteurController do
  use TransportWeb, :controller
  require Logger
  alias Transport.ImportData
  import Ecto.Query

  plug(
    :find_db_dataset_and_api_dataset_or_redirect
    when action in [:edit_dataset, :new_resource, :reuser_improved_data]
  )

  plug(
    :find_db_dataset_and_api_dataset_and_resource_or_redirect
    when action in [:delete_resource_confirmation, :edit_resource]
  )

  plug(:find_db_dataset_or_redirect when action in [:upload_logo, :remove_custom_logo])
<<<<<<< HEAD
  plug(:find_db_datasets_or_redirect when action in [:proxy_statistics, :download_statistics, :download_statistics_csv])
=======

  plug(
    :find_db_datasets_or_redirect
    when action in [:proxy_statistics, :proxy_statistics_csv, :download_statistics_csv]
  )
>>>>>>> 6fd2f5e3

  plug(:assign_current_contact when action in [:delete_resource, :post_file, :upload_logo])

  def edit_dataset(%Plug.Conn{assigns: %{dataset: %DB.Dataset{} = dataset}} = conn, %{"dataset_id" => _}) do
    # Awkard page, but no real choice: some parts (logo…) are from the local database
    # While resources list is from the API
    # Producer wants to edit the dataset and has perhaps just done it: we need fresh info
    conn
    |> assign(:dataset, dataset |> DB.Repo.preload(reuser_improved_data: [:resource]))
    |> render("edit_dataset.html")
  end

  def reuser_improved_data(%Plug.Conn{assigns: %{dataset: %DB.Dataset{id: dataset_id}}} = conn, %{
        "resource_id" => resource_id
      }) do
    reuser_improved_data =
      DB.ReuserImprovedData
      |> where([rid], rid.dataset_id == ^dataset_id and rid.resource_id == ^resource_id)
      |> preload(:organization)
      |> DB.Repo.all()

    conn
    |> assign(:resource, DB.Repo.get!(DB.Resource, resource_id))
    |> assign(:reuser_improved_data, reuser_improved_data)
    |> render("reuser_improved_data.html")
  end

  def upload_logo(
        %Plug.Conn{assigns: %{dataset: %DB.Dataset{datagouv_id: datagouv_id}}} = conn,
        %{"upload" => %{"file" => %Plug.Upload{path: filepath, filename: filename}}}
      ) do
    destination_path = "tmp_#{datagouv_id}#{extension(filename)}"
    Transport.S3.stream_to_s3!(:logos, filepath, destination_path)

    %{datagouv_id: datagouv_id, path: destination_path}
    |> Transport.Jobs.CustomLogoConversionJob.new()
    |> Oban.insert!()

    DB.FeatureUsage.insert!(:upload_logo, conn.assigns.current_contact.id, %{
      dataset_datagouv_id: datagouv_id
    })

    conn
    |> put_flash(:info, dgettext("espace-producteurs", "Your logo has been received. It will be replaced soon."))
    |> redirect(to: page_path(conn, :espace_producteur))
  end

  defp extension(filename), do: filename |> Path.extname() |> String.downcase()

  def remove_custom_logo(%Plug.Conn{assigns: %{dataset: %DB.Dataset{} = dataset}} = conn, _) do
    %DB.Dataset{custom_logo: custom_logo, custom_full_logo: custom_full_logo, datagouv_id: datagouv_id} = dataset
    bucket_url = Transport.S3.permanent_url(:logos) <> "/"

    [custom_logo, custom_full_logo]
    |> Enum.map(fn url -> String.replace(url, bucket_url, "") end)
    |> Enum.each(fn path -> Transport.S3.delete_object!(:logos, path) end)

    {:ok, %Ecto.Changeset{} = changeset} =
      DB.Dataset.changeset(%{"datagouv_id" => datagouv_id, "custom_logo" => nil, "custom_full_logo" => nil})

    DB.Repo.update!(changeset)

    conn
    |> put_flash(:info, dgettext("espace-producteurs", "Your custom logo has been removed."))
    |> redirect(to: page_path(conn, :espace_producteur))
  end

  @spec proxy_statistics(Plug.Conn.t(), map) :: Plug.Conn.t()
  def proxy_statistics(%Plug.Conn{assigns: %{datasets: datasets}} = conn, _params) do
    proxy_stats =
      datasets
      |> Enum.flat_map(& &1.resources)
      |> Enum.filter(&DB.Resource.served_by_proxy?/1)
      # Gotcha: this is a N+1 problem. Okay as long as a single producer
      # does not have a lot of feeds/there is not a lot of traffic on this page
      |> Enum.into(%{}, fn %DB.Resource{id: id} = resource ->
        {id, DB.Metrics.requests_over_last_days(resource, proxy_requests_stats_nb_days())}
      end)

    conn
    |> assign(:proxy_stats, proxy_stats)
    |> assign(:proxy_requests_stats_nb_days, proxy_requests_stats_nb_days())
    |> render("proxy_statistics.html")
  end

<<<<<<< HEAD
  def download_statistics(%Plug.Conn{assigns: %{datasets: datasets}} = conn, _params) do
    resources = Enum.flat_map(datasets, & &1.resources) |> Enum.filter(&DB.Resource.hosted_on_datagouv?/1)
    year = Date.utc_today().year
    download_stats = DB.ResourceMonthlyMetric.downloads_for_year(resources, year)

    conn
    |> assign(:download_stats, download_stats)
    |> assign(:datasets, datasets)
    |> assign(:year, year)
    |> render("download_statistics.html")
=======
  def proxy_statistics_csv(%Plug.Conn{assigns: %{datasets: datasets}} = conn, _params) do
    stats =
      datasets
      |> Enum.flat_map(& &1.resources)
      |> Enum.filter(&DB.Resource.served_by_proxy?/1)
      |> DB.Metrics.proxy_requests()

    filename = "proxy_statistics-#{Date.utc_today() |> Date.to_iso8601()}.csv"
    content = stats |> CSV.encode(headers: true) |> Enum.to_list() |> to_string()

    conn
    |> put_resp_content_type("text/csv")
    |> put_resp_header("content-disposition", ~s(attachment; filename="#{filename}"))
    |> send_resp(200, content)
>>>>>>> 6fd2f5e3
  end

  def download_statistics_csv(%Plug.Conn{assigns: %{datasets: datasets}} = conn, _params) do
    stats = datasets |> DB.ResourceMonthlyMetric.download_statistics()

    filename = "download_statistics-#{Date.utc_today() |> Date.to_iso8601()}.csv"
    content = stats |> CSV.encode(headers: true) |> Enum.to_list() |> to_string()

    conn
    |> put_resp_content_type("text/csv")
    |> put_resp_header("content-disposition", ~s(attachment; filename="#{filename}"))
    |> send_resp(200, content)
  end

  @spec new_resource(Plug.Conn.t(), map()) :: Plug.Conn.t()
  def new_resource(conn, %{"dataset_id" => _dataset_id}) do
    conn
    |> assign(:datagouv_resource, nil)
    |> render("resource_form.html")
  end

  @spec edit_resource(Plug.Conn.t(), map()) :: Plug.Conn.t()
  def edit_resource(conn, %{"dataset_id" => _dataset_id, "resource_datagouv_id" => _resource_datagouv_id}) do
    conn
    |> render("resource_form.html")
  end

  def delete_resource_confirmation(%Plug.Conn{} = conn, %{
        "dataset_id" => _dataset_datagouv_id,
        "resource_datagouv_id" => _resource_datagouv_id
      }) do
    conn
    |> render("delete_resource_confirmation.html")
  end

  def delete_resource(%Plug.Conn{} = conn, %{
        "dataset_datagouv_id" => dataset_datagouv_id,
        "resource_datagouv_id" => resource_datagouv_id
      }) do
    with {:ok, _} <-
           Datagouvfr.Client.Resources.delete(conn, %{
             "dataset_id" => dataset_datagouv_id,
             "resource_id" => resource_datagouv_id
           }),
         dataset when not is_nil(dataset) <-
           DB.Repo.get_by(DB.Dataset, datagouv_id: dataset_datagouv_id),
         {:ok, _} <- ImportData.import_dataset_logged(dataset),
         {:ok, _} <- DB.Dataset.validate(dataset) do
      Appsignal.increment_counter("espace_producteur.delete_resource.success", 1)

      DB.FeatureUsage.insert!(:delete_resource, conn.assigns.current_contact.id, %{
        dataset_datagouv_id: dataset_datagouv_id,
        resource_datagouv_id: resource_datagouv_id
      })

      conn
      |> put_flash(:info, dgettext("resource", "The resource has been deleted"))
      |> redirect(to: page_path(conn, :espace_producteur))
    else
      _ ->
        Appsignal.increment_counter("espace_producteur.delete_resource.error", 1)

        conn
        |> put_flash(:error, dgettext("resource", "Could not delete the resource"))
        |> redirect(to: page_path(conn, :espace_producteur))
    end
  end

  @doc """
  The following function does a POST to the datagouv API to update or create a resource.
  We don’t check that the user is allowed to update the dataset, as the API will do it for us.
  We don’t check either before the POST that the dataset is imported on our side.
  In case of error, the user is redirected to the producer space with an error message
  instead of rendering again the form: it’s a suboptimal experience, can be improved.
  """
  @spec post_file(Plug.Conn.t(), map) :: Plug.Conn.t()
  def post_file(conn, %{"dataset_datagouv_id" => dataset_datagouv_id} = params) do
    success_message =
      if Map.has_key?(params, "resource_file") do
        dgettext("resource", "File uploaded!")
      else
        dgettext("resource", "Resource updated with URL!")
      end

    post_params = datagouv_api_update_params(params)

    with {:ok, _} <- Datagouvfr.Client.Resources.update(conn, post_params),
         dataset when not is_nil(dataset) <-
           DB.Repo.get_by(DB.Dataset, datagouv_id: dataset_datagouv_id),
         {:ok, _} <- ImportData.import_dataset_logged(dataset),
         {:ok, _} <- DB.Dataset.validate(dataset) do
      Appsignal.increment_counter("espace_producteur.post_file.success", 1)

      DB.FeatureUsage.insert!(:upload_file, conn.assigns.current_contact.id, %{
        dataset_datagouv_id: dataset_datagouv_id
      })

      conn
      |> put_flash(:info, success_message)
      |> redirect(to: dataset_path(conn, :details, params["dataset_datagouv_id"]))
    else
      {:error, error} ->
        Appsignal.increment_counter("espace_producteur.post_file.error", 1)

        Logger.error(
          "Unable to update resource #{params["resource_datagouv_id"]} of dataset #{params["dataset_datagouv_id"]}, error: #{inspect(error)}"
        )

        conn
        |> put_flash(:error, dgettext("resource", "Unable to upload file"))
        |> redirect(to: page_path(conn, :espace_producteur))

      nil ->
        Appsignal.increment_counter("espace_producteur.post_file.error", 1)
        Logger.error("Unable to get dataset with datagouv_id: #{params["dataset_datagouv_id"]}")

        conn
        |> put_flash(:error, dgettext("resource", "Unable to upload file"))
        |> redirect(to: page_path(conn, :espace_producteur))
    end
  end

  defp proxy_requests_stats_nb_days, do: 15

  defp find_db_datasets_or_redirect(%Plug.Conn{} = conn, _options) do
    conn
    |> DB.Dataset.datasets_for_user()
    |> case do
      datasets when is_list(datasets) ->
        conn |> assign(:datasets, datasets)

      {:error, _} ->
        conn
        |> put_flash(:error, dgettext("alert", "Unable to get all your resources for the moment"))
        |> redirect(to: page_path(conn, :espace_producteur))
        |> halt()
    end
  end

  defp find_db_dataset_or_redirect(%Plug.Conn{path_params: %{"dataset_id" => dataset_id}} = conn, _options) do
    case find_dataset_for_user(conn, dataset_id) do
      %DB.Dataset{} = dataset ->
        conn |> assign(:dataset, dataset)

      nil ->
        conn
        |> put_flash(:error, dgettext("alert", "Unable to get this dataset for the moment"))
        |> redirect(to: page_path(conn, :espace_producteur))
        |> halt()
    end
  end

  defp find_db_dataset_and_api_dataset_or_redirect(
         %Plug.Conn{path_params: %{"dataset_id" => dataset_id}} = conn,
         _options
       ) do
    with %DB.Dataset{datagouv_id: datagouv_id} = dataset <- find_dataset_for_user(conn, dataset_id),
         {:ok, datagouv_dataset} <- Datagouvfr.Client.Datasets.get(datagouv_id) do
      conn
      |> assign(:dataset, dataset)
      |> assign(:datagouv_dataset, datagouv_dataset)
    else
      _ ->
        conn
        |> put_flash(:error, dgettext("alert", "Unable to get this dataset for the moment"))
        |> redirect(to: page_path(conn, :espace_producteur))
        |> halt()
    end
  end

  defp find_db_dataset_and_api_dataset_and_resource_or_redirect(
         %Plug.Conn{path_params: %{"dataset_id" => dataset_id, "resource_datagouv_id" => resource_datagouv_id}} = conn,
         _options
       ) do
    with %DB.Dataset{datagouv_id: datagouv_id} = dataset <- find_dataset_for_user(conn, dataset_id),
         {:ok, datagouv_dataset} <- Datagouvfr.Client.Datasets.get(datagouv_id),
         datagouv_resource when not is_nil(datagouv_resource) <-
           assign_resource_from_dataset_payload(datagouv_dataset, resource_datagouv_id) do
      conn
      |> assign(:dataset, dataset)
      |> assign(:datagouv_dataset, datagouv_dataset)
      |> assign(:datagouv_resource, datagouv_resource)
    else
      _ ->
        conn
        |> put_flash(:error, dgettext("alert", "Unable to get this dataset for the moment"))
        |> redirect(to: page_path(conn, :espace_producteur))
        |> halt()
    end
  end

  @spec find_dataset_for_user(Plug.Conn.t(), binary()) :: DB.Dataset.t() | nil
  defp find_dataset_for_user(%Plug.Conn{} = conn, dataset_id_str) do
    {dataset_id, ""} = Integer.parse(dataset_id_str)

    conn
    |> DB.Dataset.datasets_for_user()
    |> case do
      datasets when is_list(datasets) -> datasets
      {:error, _} -> []
    end
    |> Enum.find(fn %DB.Dataset{id: id} -> id == dataset_id end)
  end

  defp assign_resource_from_dataset_payload(dataset, resource_id) do
    Enum.find(dataset["resources"], &(&1["id"] == resource_id))
  end

  defp datagouv_api_update_params(params) do
    post_params = Map.put(params, "dataset_id", params["dataset_datagouv_id"])

    post_params =
      if params["resource_datagouv_id"] do
        Map.put(post_params, "resource_id", params["resource_datagouv_id"])
      else
        post_params
      end

    Map.take(post_params, ["title", "format", "url", "resource_file", "dataset_id", "resource_id"])
  end

  defp assign_current_contact(%Plug.Conn{assigns: %{current_user: current_user}} = conn, _options) do
    current_contact =
      if is_nil(current_user) do
        nil
      else
        DB.Contact |> DB.Repo.get_by!(datagouv_user_id: Map.fetch!(current_user, "id"))
      end

    assign(conn, :current_contact, current_contact)
  end
end<|MERGE_RESOLUTION|>--- conflicted
+++ resolved
@@ -15,15 +15,11 @@
   )
 
   plug(:find_db_dataset_or_redirect when action in [:upload_logo, :remove_custom_logo])
-<<<<<<< HEAD
-  plug(:find_db_datasets_or_redirect when action in [:proxy_statistics, :download_statistics, :download_statistics_csv])
-=======
 
   plug(
     :find_db_datasets_or_redirect
-    when action in [:proxy_statistics, :proxy_statistics_csv, :download_statistics_csv]
+    when action in [:proxy_statistics, :proxy_statistics_csv, :download_statistics, :download_statistics_csv]
   )
->>>>>>> 6fd2f5e3
 
   plug(:assign_current_contact when action in [:delete_resource, :post_file, :upload_logo])
 
@@ -109,7 +105,6 @@
     |> render("proxy_statistics.html")
   end
 
-<<<<<<< HEAD
   def download_statistics(%Plug.Conn{assigns: %{datasets: datasets}} = conn, _params) do
     resources = Enum.flat_map(datasets, & &1.resources) |> Enum.filter(&DB.Resource.hosted_on_datagouv?/1)
     year = Date.utc_today().year
@@ -120,7 +115,8 @@
     |> assign(:datasets, datasets)
     |> assign(:year, year)
     |> render("download_statistics.html")
-=======
+  end
+
   def proxy_statistics_csv(%Plug.Conn{assigns: %{datasets: datasets}} = conn, _params) do
     stats =
       datasets
@@ -135,7 +131,6 @@
     |> put_resp_content_type("text/csv")
     |> put_resp_header("content-disposition", ~s(attachment; filename="#{filename}"))
     |> send_resp(200, content)
->>>>>>> 6fd2f5e3
   end
 
   def download_statistics_csv(%Plug.Conn{assigns: %{datasets: datasets}} = conn, _params) do
