--- conflicted
+++ resolved
@@ -15,11 +15,7 @@
   )
 
   plug(:find_db_dataset_or_redirect when action in [:upload_logo, :remove_custom_logo])
-<<<<<<< HEAD
-  plug(:find_db_datasets_or_redirect when action in [:proxy_statistics, :proxy_statistics_csv])
-=======
-  plug(:find_db_datasets_or_redirect when action in [:proxy_statistics, :download_statistics_csv])
->>>>>>> 912e2bc7
+  plug(:find_db_datasets_or_redirect when action in [:proxy_statistics, :proxy_statistics_csv, :download_statistics_csv])
 
   plug(:assign_current_contact when action in [:delete_resource, :post_file, :upload_logo])
 
@@ -105,7 +101,6 @@
     |> render("proxy_statistics.html")
   end
 
-<<<<<<< HEAD
   def proxy_statistics_csv(%Plug.Conn{assigns: %{datasets: datasets}} = conn, _params) do
     stats =
       datasets
@@ -114,12 +109,18 @@
       |> DB.Metrics.proxy_requests()
 
     filename = "proxy_statistics-#{Date.utc_today() |> Date.to_iso8601()}.csv"
-=======
+    content = stats |> CSV.encode(headers: true) |> Enum.to_list() |> to_string()
+
+    conn
+    |> put_resp_content_type("text/csv")
+    |> put_resp_header("content-disposition", ~s(attachment; filename="#{filename}"))
+    |> send_resp(200, content)
+  end
+
   def download_statistics_csv(%Plug.Conn{assigns: %{datasets: datasets}} = conn, _params) do
     stats = datasets |> DB.ResourceMonthlyMetric.download_statistics()
 
     filename = "download_statistics-#{Date.utc_today() |> Date.to_iso8601()}.csv"
->>>>>>> 912e2bc7
     content = stats |> CSV.encode(headers: true) |> Enum.to_list() |> to_string()
 
     conn
