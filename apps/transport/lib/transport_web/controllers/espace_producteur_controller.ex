defmodule TransportWeb.EspaceProducteurController do
  use TransportWeb, :controller

<<<<<<< HEAD
  plug(:find_dataset_or_redirect when action in [:edit_dataset, :upload_logo, :remove_custom_logo])
=======
  plug(:find_dataset_or_redirect when action in [:edit_dataset, :upload_logo])
  plug(:find_datasets_or_redirect when action in [:proxy_statistics])
>>>>>>> 454b8ec6

  def edit_dataset(%Plug.Conn{} = conn, %{"dataset_id" => _}) do
    conn |> render("edit_dataset.html")
  end

  def upload_logo(%Plug.Conn{} = conn, %{"dataset_id" => _, "upload" => %{"file" => %Plug.Upload{} = file}}) do
    conn
    |> upload_logo_and_send_email(file)
    |> put_flash(:info, dgettext("espace-producteurs", "Your logo has been received. We will get back to you soon."))
    |> redirect(to: page_path(conn, :espace_producteur))
  end

<<<<<<< HEAD
  def remove_custom_logo(%Plug.Conn{assigns: %{dataset: %DB.Dataset{} = dataset}} = conn, _) do
    %DB.Dataset{custom_logo: custom_logo, custom_full_logo: custom_full_logo, datagouv_id: datagouv_id} = dataset
    bucket_url = Transport.S3.permanent_url(:logos) <> "/"

    [custom_logo, custom_full_logo]
    |> Enum.map(fn url -> String.replace(url, bucket_url, "") end)
    |> Enum.each(fn path -> Transport.S3.delete_object!(:logos, path) end)

    {:ok, %Ecto.Changeset{} = changeset} =
      DB.Dataset.changeset(%{"datagouv_id" => datagouv_id, "custom_logo" => nil, "custom_full_logo" => nil})

    DB.Repo.update!(changeset)

    conn
    |> put_flash(:info, dgettext("espace-producteurs", "Your custom logo has been removed."))
    |> redirect(to: page_path(conn, :espace_producteur))
  end

=======
  @spec proxy_statistics(Plug.Conn.t(), map) :: Plug.Conn.t()
  def proxy_statistics(%Plug.Conn{assigns: %{datasets: datasets}} = conn, _params) do
    proxy_stats =
      datasets
      |> Enum.flat_map(& &1.resources)
      |> Enum.filter(&DB.Resource.served_by_proxy?/1)
      # Gotcha: this is a N+1 problem. Okay as long as a single producer
      # does not have a lot of feeds/there is not a lot of traffic on this page
      |> Enum.into(%{}, fn %DB.Resource{id: id} = resource ->
        {id, DB.Metrics.requests_over_last_days(resource, proxy_requests_stats_nb_days())}
      end)

    conn
    |> assign(:proxy_stats, proxy_stats)
    |> assign(:proxy_requests_stats_nb_days, proxy_requests_stats_nb_days())
    |> render("proxy_statistics.html")
  end

  defp proxy_requests_stats_nb_days, do: 15

>>>>>>> 454b8ec6
  defp upload_logo_and_send_email(
         %Plug.Conn{
           assigns: %{
             current_user: current_user,
             dataset: %DB.Dataset{datagouv_id: datagouv_id, custom_title: custom_title}
           }
         } = conn,
         %Plug.Upload{path: filepath, filename: filename}
       ) do
    extension = filename |> Path.extname() |> String.downcase()
    destination_path = "tmp_#{datagouv_id}#{extension}"
    Transport.S3.stream_to_s3!(:logos, filepath, destination_path)

    subject = "Logo personnalisé : #{custom_title}"

    """
    Bonjour,

    Un logo personnalisé vient d'être envoyé.

    Scripts à exécuter :
    s3cmd get s3://#{Transport.S3.bucket_name(:logos)}/#{destination_path} /tmp/#{destination_path}
    elixir scripts/custom_logo.exs /tmp/#{destination_path} #{datagouv_id}
    s3cmd rm s3://#{Transport.S3.bucket_name(:logos)}/#{destination_path}

    Personne à contacter :
    #{current_user["email"]}
    """
    |> Transport.CustomLogoNotifier.custom_logo(subject)
    |> Transport.Mailer.deliver()

    conn
  end

  defp find_datasets_or_redirect(%Plug.Conn{} = conn, _options) do
    conn
    |> DB.Dataset.datasets_for_user()
    |> case do
      datasets when is_list(datasets) ->
        conn |> assign(:datasets, datasets)

      {:error, _} ->
        conn
        |> put_flash(:error, dgettext("alert", "Unable to get all your resources for the moment"))
        |> redirect(to: page_path(conn, :espace_producteur))
        |> halt()
    end
  end

  defp find_dataset_or_redirect(%Plug.Conn{path_params: %{"dataset_id" => dataset_id}} = conn, _options) do
    case find_dataset_for_user(conn, dataset_id) do
      %DB.Dataset{} = dataset ->
        conn |> assign(:dataset, dataset)

      nil ->
        conn
        |> put_flash(:error, dgettext("alert", "Unable to get this dataset for the moment"))
        |> redirect(to: page_path(conn, :espace_producteur))
        |> halt()
    end
  end

  @spec find_dataset_for_user(Plug.Conn.t(), binary()) :: DB.Dataset.t() | nil
  defp find_dataset_for_user(%Plug.Conn{} = conn, dataset_id_str) do
    {dataset_id, ""} = Integer.parse(dataset_id_str)

    conn
    |> DB.Dataset.datasets_for_user()
    |> case do
      datasets when is_list(datasets) -> datasets
      {:error, _} -> []
    end
    |> Enum.find(fn %DB.Dataset{id: id} -> id == dataset_id end)
  end
end

defmodule Transport.CustomLogoNotifier do
  import Swoosh.Email

  def custom_logo(text_body, subject) do
    new()
    |> from({"transport.data.gouv.fr", Application.fetch_env!(:transport, :contact_email)})
    |> to(Application.fetch_env!(:transport, :contact_email))
    |> subject(subject)
    |> text_body(text_body)
  end
end<|MERGE_RESOLUTION|>--- conflicted
+++ resolved
@@ -1,12 +1,8 @@
 defmodule TransportWeb.EspaceProducteurController do
   use TransportWeb, :controller
 
-<<<<<<< HEAD
   plug(:find_dataset_or_redirect when action in [:edit_dataset, :upload_logo, :remove_custom_logo])
-=======
-  plug(:find_dataset_or_redirect when action in [:edit_dataset, :upload_logo])
   plug(:find_datasets_or_redirect when action in [:proxy_statistics])
->>>>>>> 454b8ec6
 
   def edit_dataset(%Plug.Conn{} = conn, %{"dataset_id" => _}) do
     conn |> render("edit_dataset.html")
@@ -19,7 +15,6 @@
     |> redirect(to: page_path(conn, :espace_producteur))
   end
 
-<<<<<<< HEAD
   def remove_custom_logo(%Plug.Conn{assigns: %{dataset: %DB.Dataset{} = dataset}} = conn, _) do
     %DB.Dataset{custom_logo: custom_logo, custom_full_logo: custom_full_logo, datagouv_id: datagouv_id} = dataset
     bucket_url = Transport.S3.permanent_url(:logos) <> "/"
@@ -38,7 +33,6 @@
     |> redirect(to: page_path(conn, :espace_producteur))
   end
 
-=======
   @spec proxy_statistics(Plug.Conn.t(), map) :: Plug.Conn.t()
   def proxy_statistics(%Plug.Conn{assigns: %{datasets: datasets}} = conn, _params) do
     proxy_stats =
@@ -58,8 +52,7 @@
   end
 
   defp proxy_requests_stats_nb_days, do: 15
-
->>>>>>> 454b8ec6
+  
   defp upload_logo_and_send_email(
          %Plug.Conn{
            assigns: %{
