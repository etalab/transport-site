defmodule TransportWeb.EspaceProducteurController do
  use TransportWeb, :controller

  plug(:find_dataset_or_redirect when action in [:edit_dataset, :upload_logo, :remove_custom_logo])
  plug(:find_datasets_or_redirect when action in [:proxy_statistics])

  def edit_dataset(%Plug.Conn{} = conn, %{"dataset_id" => _}) do
    conn |> render("edit_dataset.html")
  end

  def upload_logo(
        %Plug.Conn{assigns: %{dataset: %DB.Dataset{datagouv_id: datagouv_id}}} = conn,
        %{"upload" => %{"file" => %Plug.Upload{path: filepath, filename: filename}}}
      ) do
    destination_path = "tmp_#{datagouv_id}#{extension(filename)}"
    Transport.S3.stream_to_s3!(:logos, filepath, destination_path)

    %{datagouv_id: datagouv_id, path: destination_path}
    |> Transport.Jobs.CustomLogoConversionJob.new()
    |> Oban.insert!()

    conn
    |> put_flash(:info, dgettext("espace-producteurs", "Your logo has been received. It will be replaced soon."))
    |> redirect(to: page_path(conn, :espace_producteur))
  end

<<<<<<< HEAD
  defp extension(filename), do: filename |> Path.extname() |> String.downcase()
=======
  def remove_custom_logo(%Plug.Conn{assigns: %{dataset: %DB.Dataset{} = dataset}} = conn, _) do
    %DB.Dataset{custom_logo: custom_logo, custom_full_logo: custom_full_logo, datagouv_id: datagouv_id} = dataset
    bucket_url = Transport.S3.permanent_url(:logos) <> "/"

    [custom_logo, custom_full_logo]
    |> Enum.map(fn url -> String.replace(url, bucket_url, "") end)
    |> Enum.each(fn path -> Transport.S3.delete_object!(:logos, path) end)

    {:ok, %Ecto.Changeset{} = changeset} =
      DB.Dataset.changeset(%{"datagouv_id" => datagouv_id, "custom_logo" => nil, "custom_full_logo" => nil})

    DB.Repo.update!(changeset)

    conn
    |> put_flash(:info, dgettext("espace-producteurs", "Your custom logo has been removed."))
    |> redirect(to: page_path(conn, :espace_producteur))
  end
>>>>>>> d52a9574

  @spec proxy_statistics(Plug.Conn.t(), map) :: Plug.Conn.t()
  def proxy_statistics(%Plug.Conn{assigns: %{datasets: datasets}} = conn, _params) do
    proxy_stats =
      datasets
      |> Enum.flat_map(& &1.resources)
      |> Enum.filter(&DB.Resource.served_by_proxy?/1)
      # Gotcha: this is a N+1 problem. Okay as long as a single producer
      # does not have a lot of feeds/there is not a lot of traffic on this page
      |> Enum.into(%{}, fn %DB.Resource{id: id} = resource ->
        {id, DB.Metrics.requests_over_last_days(resource, proxy_requests_stats_nb_days())}
      end)

    conn
    |> assign(:proxy_stats, proxy_stats)
    |> assign(:proxy_requests_stats_nb_days, proxy_requests_stats_nb_days())
    |> render("proxy_statistics.html")
  end

  defp proxy_requests_stats_nb_days, do: 15

  defp find_datasets_or_redirect(%Plug.Conn{} = conn, _options) do
    conn
    |> DB.Dataset.datasets_for_user()
    |> case do
      datasets when is_list(datasets) ->
        conn |> assign(:datasets, datasets)

      {:error, _} ->
        conn
        |> put_flash(:error, dgettext("alert", "Unable to get all your resources for the moment"))
        |> redirect(to: page_path(conn, :espace_producteur))
        |> halt()
    end
  end

  defp find_dataset_or_redirect(%Plug.Conn{path_params: %{"dataset_id" => dataset_id}} = conn, _options) do
    case find_dataset_for_user(conn, dataset_id) do
      %DB.Dataset{} = dataset ->
        conn |> assign(:dataset, dataset)

      nil ->
        conn
        |> put_flash(:error, dgettext("alert", "Unable to get this dataset for the moment"))
        |> redirect(to: page_path(conn, :espace_producteur))
        |> halt()
    end
  end

  @spec find_dataset_for_user(Plug.Conn.t(), binary()) :: DB.Dataset.t() | nil
  defp find_dataset_for_user(%Plug.Conn{} = conn, dataset_id_str) do
    {dataset_id, ""} = Integer.parse(dataset_id_str)

    conn
    |> DB.Dataset.datasets_for_user()
    |> case do
      datasets when is_list(datasets) -> datasets
      {:error, _} -> []
    end
    |> Enum.find(fn %DB.Dataset{id: id} -> id == dataset_id end)
  end
end<|MERGE_RESOLUTION|>--- conflicted
+++ resolved
@@ -24,9 +24,8 @@
     |> redirect(to: page_path(conn, :espace_producteur))
   end
 
-<<<<<<< HEAD
   defp extension(filename), do: filename |> Path.extname() |> String.downcase()
-=======
+
   def remove_custom_logo(%Plug.Conn{assigns: %{dataset: %DB.Dataset{} = dataset}} = conn, _) do
     %DB.Dataset{custom_logo: custom_logo, custom_full_logo: custom_full_logo, datagouv_id: datagouv_id} = dataset
     bucket_url = Transport.S3.permanent_url(:logos) <> "/"
@@ -44,7 +43,6 @@
     |> put_flash(:info, dgettext("espace-producteurs", "Your custom logo has been removed."))
     |> redirect(to: page_path(conn, :espace_producteur))
   end
->>>>>>> d52a9574
 
   @spec proxy_statistics(Plug.Conn.t(), map) :: Plug.Conn.t()
   def proxy_statistics(%Plug.Conn{assigns: %{datasets: datasets}} = conn, _params) do
