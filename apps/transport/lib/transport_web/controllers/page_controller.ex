--- conflicted
+++ resolved
@@ -128,11 +128,7 @@
 
   defp count_aoms_with_dataset, do: Repo.aggregate(aoms_with_dataset(), :count, :id)
 
-<<<<<<< HEAD
-  defp population_with_dataset, do: Repo.aggregate(aoms_with_dataset(), :sum, :population_totale)
-=======
-  defp population_with_dataset, do: Repo.aggregate(aoms_with_dataset(), :sum, :population_totale_2014) || 0
->>>>>>> ddc15388
+  defp population_with_dataset, do: Repo.aggregate(aoms_with_dataset(), :sum, :population_totale) || 0
 
   defp population_totale, do: Repo.aggregate(AOM, :sum, :population_totale)
 
