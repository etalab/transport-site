defmodule TransportWeb.DatasetController do
  use TransportWeb, :controller
  alias Datagouvfr.Authentication
  alias DB.{AOM, Commune, Dataset, DatasetGeographicView, Region, Repo}
  alias Transport.ClimateResilienceBill
  import Ecto.Query

  import TransportWeb.DatasetView,
    only: [availability_number_days: 0, days_notifications_sent: 0, max_nb_history_resources: 0]

  import Phoenix.HTML
  require Logger

  plug(:assign_current_contact when action in [:details])

  @spec index(Plug.Conn.t(), map()) :: Plug.Conn.t()
  def index(%Plug.Conn{} = conn, params), do: list_datasets(conn, params, true)

  @spec list_datasets(Plug.Conn.t(), map(), boolean) :: Plug.Conn.t()
  def list_datasets(%Plug.Conn{} = conn, %{} = params, count_by_region \\ false) do
    conn =
      case count_by_region do
        true -> assign(conn, :regions, get_regions(params))
        false -> conn
      end

    datasets = get_datasets(params)

    conn
    |> assign(:datasets, datasets)
    |> assign(:types, get_types(params))
    |> assign(:licences, get_licences(params))
    |> assign(:number_realtime_datasets, get_realtime_count(params))
    |> assign(:number_climate_resilience_bill_datasets, climate_resilience_bill_count(params))
    |> assign(:order_by, params["order_by"])
    |> assign(:q, Map.get(params, "q"))
    |> put_dataset_heart_values(datasets)
    |> put_empty_message(params)
    |> put_category_custom_message(params)
    |> put_climate_resilience_bill_message(params)
    |> put_page_title(params)
    |> render("index.html")
  end

  @spec details(Plug.Conn.t(), map()) :: Plug.Conn.t()
  def details(%Plug.Conn{} = conn, %{"slug" => slug_or_id}) do
    with {:ok, dataset} <- Dataset.get_by_slug(slug_or_id),
         {:ok, territory} <- Dataset.get_territory(dataset) do
      conn
      |> assign(:dataset, dataset)
      |> assign(:resources_related_files, DB.Dataset.get_resources_related_files(dataset))
      |> assign(:territory, territory)
      |> assign(:site, Application.get_env(:oauth2, Authentication)[:site])
      |> assign(:other_datasets, Dataset.get_other_datasets(dataset))
      |> assign(:resources_infos, resources_infos(dataset))
      |> assign(
        :history_resources,
        Transport.History.Fetcher.history_resources(dataset,
          max_records: max_nb_history_resources(),
          preload_validations: true
        )
      )
      |> assign(:latest_resources_history_infos, DB.ResourceHistory.latest_dataset_resources_history_infos(dataset))
      |> assign(:notifications_sent, DB.Notification.recent_reasons_binned(dataset, days_notifications_sent()))
      |> assign_scores(dataset)
      |> assign_is_producer(dataset)
      |> assign_follows_dataset(dataset)
      |> put_status(if dataset.is_active, do: :ok, else: :not_found)
      |> render("details.html")
    else
      {:error, msg} ->
        Logger.error("Could not fetch dataset details: #{msg}")
        redirect_to_slug_or_404(conn, slug_or_id)

      nil ->
        redirect_to_slug_or_404(conn, slug_or_id)
    end
  end

  defp assign_follows_dataset(
         %Plug.Conn{assigns: %{current_contact: current_contact}} = conn,
         %DB.Dataset{} = dataset
       ) do
    assign(conn, :follows_dataset, DB.DatasetFollower.follows_dataset?(current_contact, dataset))
  end

  defp assign_is_producer(
         %Plug.Conn{assigns: %{current_contact: current_contact}} = conn,
         %DB.Dataset{organization_id: organization_id}
       ) do
    is_producer =
      if Enum.any?([current_contact, organization_id], &is_nil/1) do
        false
      else
        DB.Contact.base_query()
        |> join(:inner, [contact: c], c in assoc(c, :organizations), as: :organization)
        |> where([contact: c, organization: o], c.id == ^current_contact.id and o.id == ^organization_id)
        |> DB.Repo.exists?()
      end

    assign(conn, :is_producer, is_producer)
  end

  def assign_scores(%Plug.Conn{} = conn, %DB.Dataset{} = dataset) do
    data = DB.DatasetScore.scores_over_last_days(dataset, 30 * 3)

    # See https://hexdocs.pm/vega_lite/
    # and https://vega.github.io/vega-lite/docs/
    scores_chart =
      [width: "container", height: 250]
      |> VegaLite.new()
      |> VegaLite.data_from_values(
        Enum.map(data, fn %DB.DatasetScore{topic: topic, timestamp: timestamp} = ds ->
          %{
            "topic" => DB.DatasetScore.topic_for_humans(topic),
            "score" => DB.DatasetScore.score_for_humans(ds),
            "date" => DateTime.to_date(timestamp)
          }
        end)
      )
      |> VegaLite.mark(:line, interpolate: "step-before", tooltip: true, strokeWidth: 3)
      |> VegaLite.encode_field(:x, "date", type: :temporal)
      |> VegaLite.encode_field(:y, "score", type: :quantitative)
      |> VegaLite.encode_field(:color, "topic", type: :nominal)
      |> VegaLite.config(axis: [grid: false])
      |> VegaLite.to_spec()

    latest_scores =
      data
      |> Enum.reject(fn %DB.DatasetScore{score: score} -> is_nil(score) end)
      |> Enum.group_by(fn %DB.DatasetScore{topic: topic} -> topic end)
<<<<<<< HEAD
      |> Enum.map(fn {topic, scores} -> {topic, scores |> List.last() |> DB.DatasetScore.score_for_humans()} end)
      |> Enum.sort_by(fn {a, _b} -> a end)
=======
      # only keep "last" score + format for humans
      |> Enum.map(fn {topic, scores} -> {topic, scores |> List.last() |> DB.DatasetScore.score_for_humans()} end)
      # make the order deterministic
      |> Enum.sort_by(fn {topic, _score} -> topic end)
>>>>>>> 016bb01c

    merge_assigns(conn, %{scores_chart: scores_chart, latest_scores: latest_scores})
  end

  def validators_to_use,
    do: [
      Transport.Validators.GTFSTransport,
      Transport.Validators.GTFSRT,
      Transport.Validators.TableSchema,
      Transport.Validators.EXJSONSchema,
      Transport.Validators.GBFSValidator,
      Transport.Validators.NeTEx
    ]

  def resources_infos(dataset) do
    %{
      unavailabilities: unavailabilities(dataset),
      resources_updated_at: DB.Dataset.resources_content_updated_at(dataset),
      validations: DB.MultiValidation.dataset_latest_validation(dataset.id, validators_to_use()),
      gtfs_rt_entities: gtfs_rt_entities(dataset)
    }
  end

  @spec gtfs_rt_entities(Dataset.t()) :: map()
  def gtfs_rt_entities(%Dataset{id: dataset_id, type: "public-transit"}) do
    recent_limit = Transport.Jobs.GTFSRTMetadataJob.datetime_limit()

    DB.Resource.base_query()
    |> join(:inner, [resource: r], rm in DB.ResourceMetadata, on: r.id == rm.resource_id, as: :metadata)
    |> where(
      [resource: r, metadata: rm],
      r.dataset_id == ^dataset_id and r.format == "gtfs-rt" and rm.inserted_at > ^recent_limit
    )
    |> select([metadata: rm], %{resource_id: rm.resource_id, feed_type: fragment("UNNEST(?)", rm.features)})
    |> distinct(true)
    |> DB.Repo.all()
    |> Enum.reduce(%{}, fn %{resource_id: resource_id, feed_type: feed_type}, acc ->
      # See https://hexdocs.pm/elixir/Map.html#update/4
      # > If key is not present in map, default is inserted as the value of key.
      # The default value **will not be passed through the update function**.
      Map.update(acc, resource_id, MapSet.new([feed_type]), fn old_val -> MapSet.put(old_val, feed_type) end)
    end)
  end

  def gtfs_rt_entities(%Dataset{}), do: %{}

  @spec by_aom(Plug.Conn.t(), map()) :: Plug.Conn.t()
  def by_aom(%Plug.Conn{} = conn, %{"aom" => id} = params) do
    error_msg = dgettext("errors", "AOM %{id} does not exist", id: id)
    by_territory(conn, AOM |> where([a], a.id == ^id), params, error_msg)
  end

  @spec by_region(Plug.Conn.t(), map()) :: Plug.Conn.t()
  def by_region(%Plug.Conn{} = conn, %{"region" => id} = params) do
    error_msg = dgettext("errors", "Region %{id} does not exist", id: id)

    if System.get_env("DISABLE_DATASET_BY_REGION") == "true" do
      conn
      |> put_status(503)
      |> text("Fonctionnalité désactivée pour le moment.")
    else
      by_territory(conn, Region |> where([r], r.id == ^id), params, error_msg, true)
    end
  end

  @spec by_commune_insee(Plug.Conn.t(), map) :: Plug.Conn.t()
  def by_commune_insee(%Plug.Conn{} = conn, %{"insee_commune" => insee} = params) do
    error_msg =
      dgettext(
        "errors",
        "Impossible to find a city with the insee code %{insee}",
        insee: insee
      )

    by_territory(conn, Commune |> where([c], c.insee == ^insee), params, error_msg)
  end

  defp unavailabilities(%Dataset{id: id, resources: resources}) do
    Transport.Cache.fetch("unavailabilities_dataset_#{id}", fn ->
      resources
      |> Enum.into(%{}, fn resource ->
        {resource.id,
         DB.ResourceUnavailability.availability_over_last_days(
           resource,
           availability_number_days()
         )}
      end)
    end)
  end

  defp by_territory(conn, territory, params, error_msg, count_by_region \\ false) do
    territory
    |> Repo.one()
    |> case do
      nil ->
        error_page(conn, error_msg)

      territory ->
        conn
        |> assign(:territory, territory)
        |> list_datasets(params, count_by_region)
    end
  rescue
    Ecto.Query.CastError -> error_page(conn, error_msg)
  end

  @spec error_page(Plug.Conn.t(), binary()) :: Plug.Conn.t()
  defp error_page(conn, msg) do
    conn
    |> put_status(:not_found)
    |> put_view(ErrorView)
    |> assign(:custom_message, msg)
    |> render("404.html")
  end

  @spec get_datasets(map()) :: Scrivener.Page.t()
  def get_datasets(params) do
    config = make_pagination_config(params)

    params
    |> Dataset.list_datasets()
    |> preload([:aom, :region])
    |> Repo.paginate(page: config.page_number)
  end

  @spec clean_datasets_query(map(), String.t()) :: Ecto.Query.t()
  defp clean_datasets_query(params, key_to_delete),
    do: params |> Map.delete(key_to_delete) |> Dataset.list_datasets() |> exclude(:preload)

  @spec get_regions(map()) :: [Region.t()]
  def get_regions(params) do
    sub =
      params
      |> clean_datasets_query("region")
      |> exclude(:order_by)
      |> join(:left, [dataset: d], d_geo in DatasetGeographicView, on: d.id == d_geo.dataset_id, as: :geo_view)
      |> select([dataset: d, geo_view: d_geo], %{id: d.id, region_id: d_geo.region_id})

    Region
    |> join(:left, [r], d in subquery(sub), on: d.region_id == r.id)
    |> group_by([r], [r.id, r.nom])
    |> select([r, d], %{nom: r.nom, id: r.id, count: count(d.id, :distinct)})
    |> order_by([r], r.nom)
    |> Repo.all()
  end

  @spec get_licences(map()) :: [%{licence: binary(), count: non_neg_integer()}]
  def get_licences(params) do
    params
    |> clean_datasets_query("licence")
    |> exclude(:order_by)
    |> group_by([d], fragment("cleaned_licence"))
    |> select([d], %{
      licence:
        fragment("case when licence in ('fr-lo', 'lov2') then 'licence-ouverte' else licence end as cleaned_licence"),
      count: count(d.id)
    })
    |> Repo.all()
    # Licence ouverte should be first
    |> Enum.sort_by(&Map.get(%{"licence-ouverte" => 1}, &1.licence, 0), &>=/2)
  end

  @spec get_types(map()) :: [%{type: binary(), msg: binary(), count: non_neg_integer()}]
  def get_types(params) do
    params
    |> clean_datasets_query("type")
    |> exclude(:order_by)
    |> group_by([d], [d.type])
    |> select([d], %{type: d.type, count: count(d.id, :distinct)})
    |> Repo.all()
    |> Enum.reject(&is_nil/1)
    |> Enum.map(fn res ->
      %{type: res.type, count: res.count, msg: Dataset.type_to_str(res.type)}
    end)
    |> add_current_type(params["type"])
    |> Enum.reject(fn t -> is_nil(t.msg) end)
  end

  def resources_history_csv(%Plug.Conn{} = conn, %{"dataset_id" => dataset_id}) do
    filename = "historisation-dataset-#{dataset_id}-#{Date.utc_today() |> Date.to_iso8601()}.csv"

    csv_header = [
      "resource_history_id",
      "resource_id",
      "permanent_url",
      "payload",
      "inserted_at"
    ]

    # Stream the query from the database and send 100 rows at a time
    {:ok, conn} =
      DB.Repo.transaction(
        fn ->
          Transport.History.Fetcher.history_resources(
            %DB.Dataset{id: String.to_integer(dataset_id)},
            preload_validations: false,
            fetch_mode: :stream
          )
          |> Stream.map(&build_history_csv_row(csv_header, &1))
          |> Stream.chunk_every(100)
          |> send_csv_response(filename, csv_header, conn)
        end,
        timeout: :timer.seconds(60)
      )

    conn
  end

  defp send_csv_response(chunks, filename, csv_header, %Plug.Conn{} = conn) do
    {:ok, conn} =
      conn
      |> put_resp_content_type("text/csv")
      |> put_resp_header("content-disposition", ~s|attachment; filename="#{filename}"|)
      |> send_chunked(:ok)
      |> send_csv_chunk([csv_header])

    Enum.reduce_while(chunks, conn, fn data, conn ->
      case send_csv_chunk(conn, data) do
        {:ok, conn} -> {:cont, conn}
        {:error, :closed} -> {:halt, conn}
      end
    end)
  end

  defp send_csv_chunk(%Plug.Conn{} = conn, data) do
    chunk(conn, data |> NimbleCSV.RFC4180.dump_to_iodata())
  end

  defp build_history_csv_row(csv_header, %DB.ResourceHistory{
         id: rh_id,
         resource_id: resource_id,
         payload: payload,
         inserted_at: inserted_at
       }) do
    row =
      %{
        "resource_history_id" => rh_id,
        "resource_id" => resource_id,
        "permanent_url" => Map.fetch!(payload, "permanent_url"),
        "payload" => Jason.encode!(payload),
        "inserted_at" => inserted_at
      }

    # Build a row following same order as the CSV header
    Enum.map(csv_header, &Map.fetch!(row, &1))
  end

  defp add_current_type(results, type) do
    case Enum.any?(results, &(&1.type == type)) do
      true -> results
      false -> results ++ [%{type: type, count: 0, msg: Dataset.type_to_str(type)}]
    end
  end

  @spec climate_resilience_bill_count(map()) :: %{all: non_neg_integer(), true: non_neg_integer()}
  defp climate_resilience_bill_count(params) do
    result =
      params
      |> clean_datasets_query("loi-climat-resilience")
      |> exclude(:order_by)
      |> group_by([d], fragment("'loi-climat-resilience' = any(coalesce(?, '{}'))", d.custom_tags))
      |> select([d], %{
        has_climat_resilience_bill_tag: fragment("'loi-climat-resilience' = any(coalesce(?, '{}'))", d.custom_tags),
        count: count(d.id, :distinct)
      })
      |> Repo.all()

    %{
      all: Enum.reduce(result, 0, fn x, acc -> x.count + acc end),
      true: Enum.find_value(result, 0, fn r -> if r.has_climat_resilience_bill_tag, do: r.count end)
    }
  end

  @spec get_realtime_count(map()) :: %{all: non_neg_integer(), true: non_neg_integer()}
  defp get_realtime_count(params) do
    result =
      params
      |> clean_datasets_query("filter")
      |> exclude(:order_by)
      |> group_by([d], d.has_realtime)
      |> select([d], %{has_realtime: d.has_realtime, count: count(d.id, :distinct)})
      |> Repo.all()
      |> Enum.reduce(%{}, fn r, acc -> Map.put(acc, r.has_realtime, r.count) end)

    # return the total number of datasets (all) and the number of real time datasets (true)
    %{all: Map.get(result, true, 0) + Map.get(result, false, 0), true: Map.get(result, true, 0)}
  end

  @spec redirect_to_slug_or_404(Plug.Conn.t(), binary()) :: Plug.Conn.t()
  defp redirect_to_slug_or_404(conn, slug_or_id) do
    case Integer.parse(slug_or_id) do
      {_id, ""} ->
        redirect_to_dataset(conn, Repo.get_by(Dataset, id: slug_or_id))

      _ ->
        case Repo.get_by(Dataset, datagouv_id: slug_or_id) do
          %Dataset{} = dataset -> redirect_to_dataset(conn, dataset)
          nil -> find_dataset_from_slug(conn, slug_or_id)
        end
    end
  end

  defp find_dataset_from_slug(%Plug.Conn{} = conn, slug) do
    case DB.DatasetHistory.from_old_dataset_slug(slug) do
      %DB.DatasetHistory{dataset_id: dataset_id} ->
        redirect_to_dataset(conn, Repo.get_by(Dataset, id: dataset_id))

      nil ->
        find_dataset_from_datagouv(conn, slug)
    end
  rescue
    Ecto.MultipleResultsError -> redirect_to_dataset(conn, nil)
  end

  defp find_dataset_from_datagouv(%Plug.Conn{} = conn, slug) do
    case Datagouvfr.Client.Datasets.get(slug) do
      {:ok, %{"id" => datagouv_id}} ->
        redirect_to_dataset(conn, Repo.get_by(Dataset, datagouv_id: datagouv_id))

      _ ->
        redirect_to_dataset(conn, nil)
    end
  end

  @spec redirect_to_dataset(Plug.Conn.t(), Dataset.t() | nil) :: Plug.Conn.t()
  defp redirect_to_dataset(conn, nil) do
    conn
    |> put_status(:not_found)
    |> put_view(ErrorView)
    |> render("404.html")
  end

  defp redirect_to_dataset(conn, %Dataset{} = dataset) do
    redirect(conn, to: dataset_path(conn, :details, dataset.slug))
  end

  @spec get_name(Ecto.Queryable.t(), binary()) :: binary()
  defp get_name(territory, id) do
    territory
    |> Repo.get(id)
    |> case do
      nil -> id
      t -> t.nom
    end
  end

  @spec empty_message_by_territory(map()) :: binary()
  defp empty_message_by_territory(%{"aom" => id}) do
    dgettext("page-shortlist", "AOM %{name} has not yet published any datasets", name: get_name(AOM, id))
  end

  defp empty_message_by_territory(%{"region" => id}) do
    dgettext("page-shortlist", "There is no data for region %{name}", name: get_name(Region, id))
  end

  defp empty_message_by_territory(%{"insee_commune" => insee}) do
    name =
      case Repo.get_by(Commune, insee: insee) do
        nil -> insee
        a -> a.nom
      end

    dgettext("page-shortlist", "There is no data for city %{name}", name: name)
  end

  defp empty_message_by_territory(_params), do: dgettext("page-shortlist", "No dataset found")

  @spec put_empty_message(Plug.Conn.t(), map()) :: Plug.Conn.t()
  defp put_empty_message(%Plug.Conn{:assigns => %{:datasets => %{:entries => []}}} = conn, params) do
    case map_size(conn.query_params) do
      0 ->
        message = empty_message_by_territory(params)
        assign(conn, :empty_message, raw(message))

      _ ->
        conn
    end
  end

  defp put_empty_message(conn, _params), do: conn

  @spec put_category_custom_message(Plug.Conn.t(), map()) :: Plug.Conn.t()
  defp put_category_custom_message(conn, params) do
    locale = get_session(conn, :locale)

    case Transport.CustomSearchMessage.get_message(params, locale) do
      nil -> conn
      msg -> assign(conn, :category_custom_message, msg)
    end
  end

  defp put_climate_resilience_bill_message(%Plug.Conn{} = conn, %{} = params) do
    if ClimateResilienceBill.display_data_reuse_panel?(params) do
      # Article 122 loi climat et résilience, will be back
      # https://github.com/etalab/transport-site/issues/3149
      assign(conn, :climate_resilience_bill_message, ClimateResilienceBill.temporary_data_reuse_message(params))
    else
      conn
    end
  end

  defp put_page_title(conn, %{"region" => region_id} = params) do
    national_region = DB.Region.national()

    # For "region = (National) + modes[]=bus", which correspond to
    # long distance coaches (Flixbus, BlaBlaBus etc.) we don't want
    # to put the region name but instead "Long distance coaches"
    if region_id == to_string(national_region.id) and Map.has_key?(params, "modes") do
      put_page_title(conn, Map.delete(params, "region"))
    else
      assign(
        conn,
        :page_title,
        %{type: dgettext("page-shortlist", "region"), name: get_name(Region, region_id)}
      )
    end
  end

  defp put_page_title(conn, %{"insee_commune" => insee}) do
    name = Repo.get_by!(Commune, insee: insee).nom

    assign(
      conn,
      :page_title,
      %{type: dgettext("page-shortlist", "city"), name: name}
    )
  end

  defp put_page_title(conn, %{"aom" => id}),
    do:
      assign(
        conn,
        :page_title,
        %{type: "AOM", name: get_name(AOM, id)}
      )

  defp put_page_title(%Plug.Conn{query_params: query_params} = conn, _) do
    TransportWeb.PageController.home_tiles(conn)
    # Allows to match `?type=foo&filter=has_realtime` otherwise
    # `?type=foo` would match and we would not consider
    # other options.
    |> Enum.sort_by(&String.length(&1.link), :desc)
    |> Enum.find(&tile_matches_query?(&1, MapSet.new(query_params)))
    |> case do
      %TransportWeb.PageController.Tile{title: title} ->
        assign(
          conn,
          :page_title,
          %{type: dgettext("page-shortlist", "category"), name: title}
        )

      _ ->
        conn
    end
  end

  defp tile_matches_query?(%TransportWeb.PageController.Tile{link: link}, %MapSet{} = query_params) do
    tile_query = link |> URI.new!() |> Map.fetch!(:query) |> Plug.Conn.Query.decode()

    MapSet.subset?(MapSet.new(tile_query), query_params)
  end

  defp put_dataset_heart_values(%Plug.Conn{assigns: %{current_user: current_user}} = conn, datasets) do
    if is_nil(current_user) do
      conn
    else
      assign(conn, :dataset_heart_values, dataset_heart_values(current_user, datasets))
    end
  end

  @doc """
  Compute, for each dataset displayed on the current page, what the heart icon$
  should look like.

  The current user can be a producer/follow the dataset or nothing (not a producer and not following it).
  """
  def dataset_heart_values(%{"id" => datagouv_user_id} = _current_user, datasets) do
    dataset_ids = Enum.map(datasets, & &1.id)

    contact_org_ids =
      DB.Contact.base_query()
      |> join(:left, [contact: c], c in assoc(c, :organizations), as: :organization)
      |> where([contact: c], c.datagouv_user_id == ^datagouv_user_id)
      |> select([organization: o], o.id)
      |> DB.Repo.all()

    followed_dataset_ids =
      DB.Contact.base_query()
      |> join(:left, [contact: c], c in assoc(c, :followed_datasets), as: :dataset)
      |> where([contact: c, dataset: d], c.datagouv_user_id == ^datagouv_user_id and d.id in ^dataset_ids)
      |> select([dataset: d], d.id)
      |> DB.Repo.all()

    Map.new(datasets, fn %DB.Dataset{id: dataset_id, organization_id: organization_id} ->
      value =
        cond do
          organization_id in contact_org_ids -> :producer
          dataset_id in followed_dataset_ids -> :following
          true -> nil
        end

      {dataset_id, value}
    end)
  end

  defp assign_current_contact(%Plug.Conn{assigns: %{current_user: current_user}} = conn, _options) do
    current_contact =
      if is_nil(current_user) do
        nil
      else
        DB.Repo.get_by!(DB.Contact, datagouv_user_id: Map.fetch!(current_user, "id"))
      end

    assign(conn, :current_contact, current_contact)
  end
end<|MERGE_RESOLUTION|>--- conflicted
+++ resolved
@@ -129,15 +129,10 @@
       data
       |> Enum.reject(fn %DB.DatasetScore{score: score} -> is_nil(score) end)
       |> Enum.group_by(fn %DB.DatasetScore{topic: topic} -> topic end)
-<<<<<<< HEAD
-      |> Enum.map(fn {topic, scores} -> {topic, scores |> List.last() |> DB.DatasetScore.score_for_humans()} end)
-      |> Enum.sort_by(fn {a, _b} -> a end)
-=======
       # only keep "last" score + format for humans
       |> Enum.map(fn {topic, scores} -> {topic, scores |> List.last() |> DB.DatasetScore.score_for_humans()} end)
       # make the order deterministic
       |> Enum.sort_by(fn {topic, _score} -> topic end)
->>>>>>> 016bb01c
 
     merge_assigns(conn, %{scores_chart: scores_chart, latest_scores: latest_scores})
   end
