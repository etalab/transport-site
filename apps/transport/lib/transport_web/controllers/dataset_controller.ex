defmodule TransportWeb.DatasetController do
  use TransportWeb, :controller
  alias Datagouvfr.Authentication
  alias Datagouvfr.Client.{CommunityResources, Datasets, Discussions, Reuses}
  alias DB.{AOM, Commune, Dataset, DatasetGeographicView, Region, Repo}
  import Ecto.Query
  import Phoenix.HTML
  require Logger

  @spec index(Plug.Conn.t(), map()) :: Plug.Conn.t()
  def index(%Plug.Conn{} = conn, params), do: list_datasets(conn, params, true)

  @spec list_datasets(Plug.Conn.t(), map(), boolean) :: Plug.Conn.t()
  def list_datasets(%Plug.Conn{} = conn, %{} = params, count_by_region \\ false) do
    conn =
      case count_by_region do
        true -> assign(conn, :regions, get_regions(params))
        false -> conn
      end

    conn
    |> assign(:datasets, get_datasets(params))
    |> assign(:types, get_types(params))
    |> assign(:number_realtime_datasets, get_realtime_count(params))
    |> assign(:order_by, params["order_by"])
    |> assign(:q, Map.get(params, "q"))
    |> put_empty_message(params)
    |> put_custom_context(params)
    |> put_page_title(params)
    |> render("index.html")
  end

  @spec details(Plug.Conn.t(), map()) :: Plug.Conn.t()
  def details(%Plug.Conn{} = conn, %{"slug" => slug_or_id}) do
    with {:ok, dataset} <- Dataset.get_by_slug(slug_or_id),
         {:ok, territory} <- Dataset.get_territory(dataset),
         {:ok, community_ressources} <- CommunityResources.get(dataset.datagouv_id),
         {:ok, reuses} <- Reuses.get(dataset) do
      conn
      |> assign(:dataset, dataset)
      |> assign(:community_ressources, community_ressources)
      |> assign(:territory, territory)
      |> assign(:discussions, Discussions.get(dataset.datagouv_id))
      |> assign(:site, Application.get_env(:oauth2, Authentication)[:site])
      |> assign(:is_subscribed, Datasets.current_user_subscribed?(conn, dataset.datagouv_id))
      |> assign(:reuses, reuses)
      |> assign(:other_datasets, Dataset.get_other_datasets(dataset))
      |> assign(:history_resources, Dataset.history_resources(dataset))
      |> put_status(if dataset.is_active, do: :ok, else: :not_found)
      |> render("details.html")
    else
      {:error, msg} ->
        Logger.error("Could not fetch dataset details: #{msg}")
        redirect_to_slug_or_404(conn, slug_or_id)

      nil ->
        redirect_to_slug_or_404(conn, slug_or_id)
    end
  end

  @spec by_aom(Plug.Conn.t(), map()) :: Plug.Conn.t()
  def by_aom(%Plug.Conn{} = conn, %{"aom" => id} = params) do
    error_msg = dgettext("errors", "AOM %{id} does not exist", id: id)
    by_territory(conn, AOM |> where([a], a.id == ^id), params, error_msg)
  end

  @spec by_region(Plug.Conn.t(), map()) :: Plug.Conn.t()
  def by_region(%Plug.Conn{} = conn, %{"region" => id} = params) do
    error_msg = dgettext("errors", "Region %{id} does not exist", id: id)
    by_territory(conn, Region |> where([r], r.id == ^id), params, error_msg, true)
  end

  @spec by_commune_insee(Plug.Conn.t(), map) :: Plug.Conn.t()
  def by_commune_insee(%Plug.Conn{} = conn, %{"insee_commune" => insee} = params) do
    error_msg =
      dgettext(
        "errors",
        "Impossible to find a city with the insee code %{insee}",
        insee: insee
      )

    by_territory(conn, Commune |> where([c], c.insee == ^insee), params, error_msg)
  end

  defp by_territory(conn, territory, params, error_msg, count_by_region \\ false) do
    territory
    |> Repo.one()
    |> case do
      nil ->
        error_page(conn, error_msg)

      territory ->
        conn
        |> assign(:territory, territory)
        |> list_datasets(params, count_by_region)
    end
  rescue
    Ecto.Query.CastError -> error_page(conn, error_msg)
  end

  @spec error_page(Plug.Conn.t(), binary()) :: Plug.Conn.t()
  defp error_page(conn, msg) do
    conn
    |> put_status(:not_found)
    |> put_view(ErrorView)
    |> assign(:reason, msg)
    |> render("404.html")
  end

  @spec get_datasets(map()) :: Scrivener.Page.t()
  defp get_datasets(params) do
    config = make_pagination_config(params)

    params
    |> Dataset.list_datasets()
    |> preload([:aom, :region])
    |> Repo.paginate(page: config.page_number)
  end

  @spec clean_datasets_query(map(), String.t()) :: Ecto.Query.t()
  defp clean_datasets_query(params, key_to_delete),
    do: params |> Map.delete(key_to_delete) |> Dataset.list_datasets() |> exclude(:preload)

  @spec get_regions(map()) :: [Region.t()]
  defp get_regions(params) do
    sub =
      params
      |> clean_datasets_query("region")
      |> exclude(:order_by)
      |> join(:left, [d], d_geo in DatasetGeographicView, on: d.id == d_geo.dataset_id)
<<<<<<< HEAD
      |> select([d, d_geo], %{id: d.id, region_id: d_geo.region_id})
=======
      |> get_regions_select(params)
>>>>>>> 7a9a525e

    Region
    |> join(:left, [r], d in subquery(sub), on: d.region_id == r.id)
    |> group_by([r], [r.id, r.nom])
    |> select([r, d], %{nom: r.nom, id: r.id, count: count(d.id)})
    |> order_by([r], r.nom)
    |> Repo.all()
  end

<<<<<<< HEAD
=======
  defp get_regions_select(query, %{"tags" => _tags}) do
    # when there are some tags filters, the DatasetGeographicView is the third join, not the second.
    query |> select([d, r, d_geo], %{id: d.id, region_id: d_geo.region_id})
  end

  defp get_regions_select(query, %{}) do
    query |> select([d, d_geo], %{id: d.id, region_id: d_geo.region_id})
  end

>>>>>>> 7a9a525e
  @spec get_types(map()) :: [%{type: binary(), msg: binary(), count: integer}]
  defp get_types(params) do
    params
    |> clean_datasets_query("type")
    |> exclude(:order_by)
    |> group_by([d], [d.type])
    |> select([d], %{type: d.type, count: count(d.type)})
    |> Repo.all()
    |> Enum.reject(&is_nil/1)
    |> Enum.map(fn res -> %{type: res.type, count: res.count, msg: Dataset.type_to_str(res.type)} end)
    |> add_current_type(params["type"])
    |> Enum.reject(fn t -> is_nil(t.msg) end)
  end

  defp add_current_type(results, type) do
    case Enum.any?(results, &(&1.type == type)) do
      true -> results
      false -> results ++ [%{type: type, count: 0, msg: Dataset.type_to_str(type)}]
    end
  end

  @spec get_realtime_count(map()) :: %{all: integer, true: integer}
  defp get_realtime_count(params) do
    result =
      params
      |> clean_datasets_query("filter")
      |> exclude(:order_by)
      |> group_by([d], d.has_realtime)
      |> select([d], %{has_realtime: d.has_realtime, count: count()})
      |> Repo.all()
      |> Enum.reduce(%{}, fn r, acc -> Map.put(acc, r.has_realtime, r.count) end)

    # return the total number of datasets (all) and the number of real time datasets (true)
    %{all: Map.get(result, true, 0) + Map.get(result, false, 0), true: Map.get(result, true, 0)}
  end

  @spec redirect_to_slug_or_404(Plug.Conn.t(), binary()) :: Plug.Conn.t()
  defp redirect_to_slug_or_404(conn, slug_or_id) do
    case Integer.parse(slug_or_id) do
      {_id, ""} ->
        redirect_to_dataset(conn, Repo.get_by(Dataset, id: slug_or_id))

      _ ->
        redirect_to_dataset(conn, Repo.get_by(Dataset, datagouv_id: slug_or_id))
    end
  end

  @spec redirect_to_dataset(Plug.Conn.t(), %Dataset{} | nil) :: Plug.Conn.t()
  defp redirect_to_dataset(conn, nil) do
    conn
    |> put_status(:not_found)
    |> put_view(ErrorView)
    |> render("404.html")
  end

  defp redirect_to_dataset(conn, %Dataset{} = dataset) do
    redirect(conn, to: dataset_path(conn, :details, dataset.slug))
  end

  @spec get_name(Ecto.Queryable.t(), binary()) :: binary()
  defp get_name(territory, id) do
    territory
    |> Repo.get(id)
    |> case do
      nil -> id
      t -> t.nom
    end
  end

  @spec empty_message_by_territory(map()) :: binary()
  defp empty_message_by_territory(%{"aom" => id}) do
    dgettext("page-shortlist", "AOM %{name} has not yet published any datasets", name: get_name(AOM, id))
  end

  defp empty_message_by_territory(%{"region" => id}) do
    dgettext("page-shortlist", "There is no data for region %{name}", name: get_name(Region, id))
  end

  defp empty_message_by_territory(%{"insee_commune" => insee}) do
    name =
      case Repo.get_by(Commune, insee: insee) do
        nil -> insee
        a -> a.nom
      end

    dgettext("page-shortlist", "There is no data for city %{name}", name: name)
  end

  defp empty_message_by_territory(_params), do: dgettext("page-shortlist", "No dataset found")

  @spec put_empty_message(Plug.Conn.t(), map()) :: Plug.Conn.t()
  defp put_empty_message(%Plug.Conn{:assigns => %{:datasets => %{:entries => []}}} = conn, params) do
    case map_size(conn.query_params) do
      0 ->
        message = empty_message_by_territory(params)
        assign(conn, :empty_message, raw(message))

      _ ->
        conn
    end
  end

  defp put_empty_message(conn, _params), do: conn

  @spec put_custom_context(Plug.Conn.t(), map()) :: Plug.Conn.t()
  defp put_custom_context(conn, %{"filter" => "has_realtime"}),
    do: assign(conn, :custom_context, "_realtime.html")

  defp put_custom_context(conn, %{"type" => "addresses"}),
    do: assign(conn, :custom_context, "_addresses.html")

  defp put_custom_context(conn, _), do: conn

  defp put_page_title(conn, %{"region" => id}),
    do:
      assign(
        conn,
        :page_title,
        %{type: dgettext("page-shortlist", "region"), name: get_name(Region, id)}
      )

  defp put_page_title(conn, %{"insee_commune" => insee}) do
    name = Repo.get_by!(Commune, insee: insee).nom

    assign(
      conn,
      :page_title,
      %{type: dgettext("page-shortlist", "city"), name: name}
    )
  end

  defp put_page_title(conn, %{"aom" => id}),
    do:
      assign(
        conn,
        :page_title,
        %{type: "AOM", name: get_name(AOM, id)}
      )

  defp put_page_title(conn, _), do: conn
end<|MERGE_RESOLUTION|>--- conflicted
+++ resolved
@@ -128,11 +128,7 @@
       |> clean_datasets_query("region")
       |> exclude(:order_by)
       |> join(:left, [d], d_geo in DatasetGeographicView, on: d.id == d_geo.dataset_id)
-<<<<<<< HEAD
-      |> select([d, d_geo], %{id: d.id, region_id: d_geo.region_id})
-=======
       |> get_regions_select(params)
->>>>>>> 7a9a525e
 
     Region
     |> join(:left, [r], d in subquery(sub), on: d.region_id == r.id)
@@ -142,8 +138,6 @@
     |> Repo.all()
   end
 
-<<<<<<< HEAD
-=======
   defp get_regions_select(query, %{"tags" => _tags}) do
     # when there are some tags filters, the DatasetGeographicView is the third join, not the second.
     query |> select([d, r, d_geo], %{id: d.id, region_id: d_geo.region_id})
@@ -153,7 +147,6 @@
     query |> select([d, d_geo], %{id: d.id, region_id: d_geo.region_id})
   end
 
->>>>>>> 7a9a525e
   @spec get_types(map()) :: [%{type: binary(), msg: binary(), count: integer}]
   defp get_types(params) do
     params
