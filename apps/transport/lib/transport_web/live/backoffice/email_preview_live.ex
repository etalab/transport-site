defmodule TransportWeb.Backoffice.EmailPreviewLive do
  use Phoenix.LiveView
  use TransportWeb.InputHelpers
  import Ecto.Query
  import TransportWeb.Backoffice.JobsLive, only: [ensure_admin_auth_or_redirect: 3]
  import TransportWeb.InputHelpers
  import TransportWeb.Router.Helpers

  @impl true
  def mount(params, %{"current_user" => current_user, "csp_nonce_value" => nonce} = _session, socket) do
    {:ok,
     ensure_admin_auth_or_redirect(socket, current_user, fn socket ->
       contact = DB.Repo.get_by(DB.Contact, datagouv_user_id: current_user["id"])
       socket |> assign(contact: contact, selected_email: nil, search: params["search"], nonce: nonce) |> emails()
     end)}
  end

  def emails(%Phoenix.LiveView.Socket{assigns: %{contact: contact}} = socket) do
    [dataset, other_dataset] =
      DB.Dataset.base_query()
      |> preload(:resources)
      |> where([dataset: d], d.type == "public-transit")
      |> limit(2)
      |> DB.Repo.all()

    emails = [
      {:resources_changed, ["reuser", "notification"], Transport.UserNotifier.resources_changed(contact, dataset)},
      {:new_comments_reuser, ["reuser", "comments"],
       Transport.UserNotifier.new_comments_reuser(contact, [dataset, other_dataset])},
      {:new_comments_producer, ["producer", "comments"],
       Transport.UserNotifier.new_comments_producer(
         contact,
         2,
         [
           {:ok, dataset.datagouv_id, "Titre",
            [
              %{
                "posted_by" => %{"first_name" => "John", "last_name" => "Doe"},
                "content" => "Commentaire",
                "discussion_id" => "foo"
              }
            ]}
         ]
       )},
      {:promote_reuser_space, ["reuser"], Transport.UserNotifier.promote_reuser_space(contact)},
      {:dataset_now_on_nap, ["producer"], Transport.UserNotifier.dataset_now_on_nap(contact, dataset)},
      {:datasets_switching_climate_resilience_bill, ["reuser"],
       Transport.UserNotifier.datasets_switching_climate_resilience_bill(contact, [[:ok, dataset]], [[:ok, dataset]])},
      {:multi_validation_with_error_notification, ["producer", "notification", "error"],
       Transport.UserNotifier.multi_validation_with_error_notification(contact, :producer,
         dataset: dataset,
         resources: dataset.resources,
         validator_name: nil,
         job_id: nil
       )},
      {:multi_validation_with_error_notification, ["reuser", "notification", "error"],
       Transport.UserNotifier.multi_validation_with_error_notification(contact, :reuser,
         dataset: dataset,
         producer_warned: true,
         validator_name: nil,
         job_id: nil
       )},
      {:resource_unavailable, ["producer", "notification", "availability"],
       Transport.UserNotifier.resource_unavailable(contact, :producer,
         dataset: dataset,
         hours_consecutive_downtime: 42,
         deleted_recreated_on_datagouv: true,
         resource_titles: Enum.map_join(dataset.resources, ",", & &1.title),
         unavailabilities: nil,
         job_id: nil
       )},
      {:resource_unavailable, ["reuser", "notification", "availability"],
       Transport.UserNotifier.resource_unavailable(contact, :reuser,
         dataset: dataset,
         hours_consecutive_downtime: 42,
         producer_warned: true,
         resource_titles: Enum.map_join(dataset.resources, ",", & &1.title),
         unavailabilities: nil,
         job_id: nil
       )},
      {:periodic_reminder_producers_no_subscriptions, ["producer"],
       Transport.UserNotifier.periodic_reminder_producers_no_subscriptions(contact, [dataset, other_dataset])},
      {:periodic_reminder_producers_with_subscriptions, ["producer"],
       Transport.UserNotifier.periodic_reminder_producers_with_subscriptions(contact, [dataset, other_dataset], [
         contact
       ])},
      {:new_datasets, ["reuser"], Transport.UserNotifier.new_datasets(contact, [dataset, other_dataset])},
      {:expiration_producer, ["producer", "notification", "expiration"],
       Transport.UserNotifier.expiration_producer(contact, dataset, dataset.resources, 0)},
      {:expiration_reuser, ["reuser", "notification", "expiration"],
       Transport.UserNotifier.expiration_reuser(contact, "<p>Exemple de contenu</p>")},
      {:promote_producer_space, ["producer"], Transport.UserNotifier.promote_producer_space(contact)},
      {:warn_inactivity, ["contact"], Transport.UserNotifier.warn_inactivity(contact, "Dans 1 mois")}
    ]

    tags = Enum.flat_map(emails, &elem(&1, 1)) |> Enum.uniq() |> Enum.sort()

    socket |> assign(emails: emails, filtered_emails: emails, tags: tags)
  end

  @impl true
  def handle_event("see_email", %{"key_name" => key_name}, socket) do
    key_name = String.to_existing_atom(key_name)
    {:noreply, socket |> assign(selected_email: find_email(socket, key_name))}
  end

  @impl true
  def handle_event("receive_email", %{"key_name" => key_name}, socket) do
    key_name = String.to_existing_atom(key_name)
    find_email(socket, key_name) |> Transport.Mailer.deliver()
    {:noreply, socket}
  end

  @impl true
<<<<<<< HEAD
=======
  def handle_event(
        "receive_selected_email",
        _params,
        %Phoenix.LiveView.Socket{assigns: %{selected_email: %Swoosh.Email{} = selected_email}} = socket
      ) do
    selected_email |> Transport.Mailer.deliver()
    {:noreply, socket}
  end

  @impl true
>>>>>>> 2621cb41
  def handle_event("change", %{"search" => search}, %Phoenix.LiveView.Socket{} = socket) do
    {:noreply, socket |> push_patch(to: backoffice_live_path(socket, __MODULE__, search: search))}
  end

  @impl true
  def handle_params(%{"search" => _} = params, _uri, socket) do
    {:noreply, socket |> filter_config(params)}
  end

  def handle_params(_params, _uri, socket) do
    {:noreply, socket}
  end

  defp find_email(%Phoenix.LiveView.Socket{assigns: %{emails: emails}}, key_name) do
    Enum.find_value(emails, fn {key, _tags, item} -> if key == key_name, do: item end)
  end

  defp filter_config(%Phoenix.LiveView.Socket{} = socket, %{"search" => search}) do
    socket |> assign(%{search: search}) |> filter_config()
  end

  defp filter_config(
         %Phoenix.LiveView.Socket{assigns: %{emails: emails, search: search}} =
           socket
       ) do
    socket |> assign(%{filtered_emails: emails |> filter_by_search(search)})
  end

  defp filter_by_search(config, ""), do: config

  defp filter_by_search(config, value) do
    Enum.filter(config, fn {identifier, tags, %Swoosh.Email{subject: subject}} ->
      Enum.any?([
        String.contains?(normalize(subject), normalize(value)),
        String.contains?(Enum.join(tags, ","), normalize(value)),
        String.contains?(normalize(identifier), normalize(value))
      ])
    end)
  end

  @doc """
  iex> normalize("Paris")
  "paris"
  iex> normalize("vélo")
  "velo"
  iex> normalize("Châteauroux")
  "chateauroux"
  iex> normalize(:alpha)
  "alpha"
  """
  def normalize(value) do
    value |> to_string() |> String.normalize(:nfd) |> String.replace(~r/[^A-z]/u, "") |> String.downcase()
  end
end<|MERGE_RESOLUTION|>--- conflicted
+++ resolved
@@ -112,8 +112,6 @@
   end
 
   @impl true
-<<<<<<< HEAD
-=======
   def handle_event(
         "receive_selected_email",
         _params,
@@ -124,7 +122,6 @@
   end
 
   @impl true
->>>>>>> 2621cb41
   def handle_event("change", %{"search" => search}, %Phoenix.LiveView.Socket{} = socket) do
     {:noreply, socket |> push_patch(to: backoffice_live_path(socket, __MODULE__, search: search))}
   end
