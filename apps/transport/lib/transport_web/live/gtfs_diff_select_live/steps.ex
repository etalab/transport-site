--- conflicted
+++ resolved
@@ -2,13 +2,9 @@
   @moduledoc """
   Results step of the GTFS diff tool.
   """
-<<<<<<< HEAD
   use Phoenix.LiveView
   use Gettext, backend: TransportWeb.Gettext
-=======
   use Phoenix.Component
-  import TransportWeb.Gettext
->>>>>>> 3292ccef
 
   def steps(%{current_step: _} = assigns) do
     ~H"""
