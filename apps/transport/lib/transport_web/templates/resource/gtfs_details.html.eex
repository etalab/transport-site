--- conflicted
+++ resolved
@@ -1,11 +1,6 @@
 <section>
   <% associated_geojson = get_associated_geojson(@related_files) %>
-<<<<<<< HEAD
-  <% associated_netex = get_associated_netex(@resource) %>
-
-=======
   <% associated_netex = get_associated_netex(@related_files) %>
->>>>>>> 5dea61a6
   <div class="grey-background">
     <div class="container">
       <h2 class="mt-48"><%= dgettext("validations", "Resource details")%></h2>
