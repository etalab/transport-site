<div class="hero deployment">
  <div class="hero__container">
    <h1>Quelles données sont disponibles sur la plateforme ?</h1>
  </div>
</div>
<section class="section section-grey stats">
  <div class="container">
    <div class="domain">
      <h2>État de l’ouverture des données en France</h2>
      <p>Ce site est le Point d’Accès National aux données de transport (PAN).</p>
      <p>
        Retrouvez l’état de l’ouverture des données de transport (nombre de jeux de données ouverts et carte des territoires à avoir référencé des données en open data),
        par mode de transport, et par la nature des données mises à disposition (statiques ou dynamiques, et par format).
        Les informations transmises par ces cartes sont mises à jour en temps réel, en fonction des données référencées sur la plateforme transport.data.gouv.fr.
        <p>
          Nous publions également des informations sur le nombre de réutilisations faites des données mises à disposition sur la plateforme, ainsi que le nombre de réutilisateurs uniques (pouvant être auteurs de multiples réutilisations).
        </p>
      </p>
      <div class="domain-stats general">
        <div class="tile">
          <h3><%= format_number(@nb_datasets) %></h3>
          <div>Jeux de données ouverts</div>
        </div>
        <div class="tile">
<<<<<<< HEAD
          <h3><%= @nb_reuses %></h3>
=======
          <h3><%= format_number(@nb_reusers) %></h3>
          <div>Réutilisateurs déclarés</div>
        </div>
        <div class="tile">
          <h3><%= format_number(@nb_reuses) %></h3>
>>>>>>> 8709cbae
          <div>Réutilisations déclarées</div>
        </div>
      </div>
      <p>
        <a href={page_path(@conn, :missions)}>Découvrez la politique publique mise en œuvre et nos missions</a>.
      </p>
    </div>
    <div class="domain theorical">
      <h2>Transports en commun</h2>
      <div class="domain-stats staticPTdata">
        <%= render("_maps.html", droms: @droms, prefix: "map_aoms") %>
        <div class="panel">
          <div class="description" id="public-transport-by-aom">
            <h3>Par territoire administatif</h3>
            <span class="stat-link">
              <a href="#public-transport-by-aom"><i class="fa fa-link fa-small"></i></a>
            </span>
            <p>
              L'offre de transport en commun, disponible par <acronym title="autorité organisatrice de mobilité">AOM</acronym>.
            </p>
            <br />
            <p>
              Ces données peuvent être disponibles pour l'<acronym title="autorité organisatrice de mobilité">AOM</acronym> spécifiquement, ou au sein d'un jeu de données plus large.
            </p>
            <br />
            <p>
              Les <acronym title="autorité organisatrice de mobilité">AOM</acronym>
              créées en 2022 suite à la
              <a href="https://www.cerema.fr/fr/actualites/prise-competence-organisation-mobilites-communautes-communes">
                prise de la compétence d’organisation des mobilités par les communautés de communes
              </a>
              sont affichées dès lors que des données sont publiées.
            </p>
          </div>
          <div class="tile">
            <h3><%= @population_couverte %></h3>
            millions
            <div>de personnes peuvent en bénéficier
              sur les <%= @population_totale %> millions de Français·e·s vivant dans une AOM</div>
          </div>
        </div>
      </div>
    </div>
    <div class="domain">
      <div class="domain-stats">
        <%= render("_maps.html", droms: @droms, prefix: "pt_format_map") %>
        <div class="panel">
          <div class="description">
            <h3>Zoom sur les formats de données</h3>
            <span class="stat-link" id="public-transport-format">
              <a href="#public-transport-format"><i class="fa fa-link fa-small"></i></a>
            </span>
            <p>
              Les données de transport en commun sont disponibles sur le site dans 2 formats,
              <a href="/datasets?format=GTFS&type=public-transit">GTFS</a>
              et <a href="/datasets?format=NeTEx&type=public-transit">NeTEx</a>.
            </p>
          </div>
          <div class="tile-numbers">
            <div class="tile">
              <h3><%= @nb_gtfs %></h3>
              <div>
                <a href="/datasets?format=GTFS&type=public-transit">jeux de données en <strong>GTFS</strong></a>
              </div>
            </div>
            <div class="tile">
              <h3><%= @nb_netex %></h3>
              <div>
                <a href="/datasets?format=NeTEx&type=public-transit">jeux de données en <strong>NeTEx</strong></a>
              </div>
            </div>
          </div>
        </div>
      </div>
    </div>
    <div class="domain quality">
      <div class="domain-stats">
        <%= render("_maps.html", droms: @droms, prefix: "rt_pt_format_map") %>
        <div class="panel">
          <div class="tile">
            <h3><%= format_number(@nb_gtfs_rt) %></h3>
            <div>
              <a href="/datasets?format=gtfs-rt&type=public-transit">
                jeux de données<br />en <strong>GTFS-RT</strong>
              </a>
            </div>
            <div>
              <ul class="small">
                <%= for {type, count} <- @gtfs_rt_types do %>
                  <li>
                    <span title={type}>
                      <a href={"/datasets?features%5B%5D=" <> type}><%= friendly_gtfs_type(type) %></a>
                    </span>
                    : <%= format_number(count) %>
                  </li>
                <% end %>
              </ul>
            </div>
          </div>
          <div class="tile">
            <h3><%= format_number(@nb_siri) %></h3>
            <div>
              <a href="/datasets?format=SIRI&type=public-transit">jeux de données<br />en <strong>SIRI</strong></a>
            </div>
          </div>
          <div class="tile">
            <h3><%= format_number(@nb_siri_lite) %></h3>
            <div>
              <a href="/datasets?format=SIRI+Lite&type=public-transit">
                jeux de données<br />en <strong>SIRI Lite</strong>
              </a>
            </div>
          </div>
        </div>
      </div>
    </div>
    <div class="domain">
      <div class="domain-stats">
        <%= render("_maps.html", droms: @droms, prefix: "pt_up_to_date") %>
        <div class="panel">
          <div class="description" id="public-transport-freshness">
            <h3>Zoom sur la fraicheur des données</h3>
            <span class="stat-link">
              <a href="#public-transport-freshness"><i class="fa fa-link fa-small"></i></a>
            </span>
            <p>
              Les données GTFS de la plateforme sont analysées pour connaitre leur periode de validité,
              qui correspond à la période de circulation des différents services du jeu de données.
            </p>
            <br />
            <p>
              Note : on ne peut calculer une période de validité que pour les jeux de données respectants les spécifications GTFS.
            </p>
          </div>
        </div>
      </div>
    </div>
    <div class="domain quality">
      <div class="domain-stats">
        <%= render("_maps.html", droms: @droms, prefix: "pt_quality") %>
        <div class="panel">
          <div class="description" id="public-transport-quality">
            <h3>Zoom sur la qualité des données</h3>
            <span class="stat-link">
              <a href="#public-transport-quality"><i class="fa fa-link fa-small"></i></a>
            </span>
            <p>
              Cette carte représente la qualité des données GTFS actuellement valides.
            </p>
            <p>
              Pour contrôler la qualité des jeux de données de transport, la plateforme transport.data.gouv.fr utilise des outils de validation.
            </p>
            <p>
              Retrouvez plus d'informations sur ces outils dans la <a href="https://doc.transport.data.gouv.fr/outils/outils-disponibles-sur-le-pan/validateurs">documentation</a>.
            </p>
          </div>
          <div class="tile">
            <h3><%= round(@ratio_aom_with_at_most_warnings * 100) %>%</h3>
            <div>
              <acronym title="autorité organisatrice de mobilité">AOM</acronym> avec des jeux de données de
              qualité satisfaisante (sans aucune erreur)
            </div>
          </div>
          <div class="tile">
            <h3><%= round(@ratio_aom_good_quality * 100) %>%</h3>
            <div>
              <acronym title="autorité organisatrice de mobilité">AOM</acronym>
              avec des jeux de données de bonne qualité
              (sans erreurs ni avertissements)
            </div>
          </div>
          <div class="tile">
            <h3><%= @aom_with_errors %></h3>
            <div>
              <acronym title="autorité organisatrice de mobilité">AOM</acronym> avec des jeux de données en erreur
            </div>
          </div>
          <div class="tile">
            <h3><%= @aom_with_fatal %></h3>
            <div>
              <acronym title="autorité organisatrice de mobilité">AOM</acronym>
              avec des jeux de données ne respectant pas les spécifications GTFS
            </div>
          </div>
        </div>
      </div>
    </div>
    <div class="domain vehicles" id="real-time-vehicles">
      <h2>Véhicules libre service</h2>
      <div class="domain-stats">
        <%= render("_maps.html", droms: @droms, prefix: "vehicles_map") %>
        <div class="panel">
          <div class="description">
            <span class="stat-link">
              <a href="#real-time-vehicles"><i class="fa fa-link fa-small"></i></a>
            </span>
            <p>
              La plateforme transport.data.gouv.fr référence des données de disponibilité en temps réel de véhicules en libre service (VLS) au format <a href="https://github.com/MobilityData/gbfs">GBFS</a>. Le GBFS est le standard ouvert pour les VLS et des services en free-floating.
              Les données, mises à jour en continu, permettent de connaître :
              <ul>
                <li>La liste des stations du réseau (géolocalisation, nom, adresse, identifiant)</li>
                <li>L’état des stations (nombre de véhicules disponibles et emplacements libres)</li>
                <li>La liste des véhicules accessibles en libre-service sans station</li>
                <li>Les zones faisant l’objet de restrictions de circulation, de stationnement ou de vitesse</li>
              </ul>
              Plus d’informations sur les données temps réel de véhicules en libre service sont disponibles dans la <a href="https://doc.transport.data.gouv.fr/producteurs/velos-en-libre-service">documentation</a>.
            </p>
          </div>
          <div class="tile-numbers">
            <div class="tile">
              <h3><%= @nb_vehicles_sharing_datasets %></h3>
              <div><a href="/datasets?type=vehicles-sharing">Jeux de données disponibles</a></div>
            </div>
            <div class="rt-viz">
              <%= for _i <- 1..@nb_vehicles_sharing_datasets//1 do %>
                <div class="item standard"></div>
              <% end %>
            </div>
          </div>
        </div>
      </div>
    </div>
    <%= live_render(@conn, TransportWeb.ProxyRequestsCountLive) %>
  </div>
</section>
<script src={static_path(@conn, "/js/map.js")} />
<script defer src={static_path(@conn, "/js/app.js")} /><|MERGE_RESOLUTION|>--- conflicted
+++ resolved
@@ -22,15 +22,7 @@
           <div>Jeux de données ouverts</div>
         </div>
         <div class="tile">
-<<<<<<< HEAD
-          <h3><%= @nb_reuses %></h3>
-=======
-          <h3><%= format_number(@nb_reusers) %></h3>
-          <div>Réutilisateurs déclarés</div>
-        </div>
-        <div class="tile">
           <h3><%= format_number(@nb_reuses) %></h3>
->>>>>>> 8709cbae
           <div>Réutilisations déclarées</div>
         </div>
       </div>
