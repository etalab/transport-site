--- conflicted
+++ resolved
@@ -41,12 +41,7 @@
                   to: live_path(@conn, TransportWeb.Live.GTFSDiffSelectLive)
                 ) %>
                 <%= link(gettext("SIRI query generator"), to: live_path(@conn, TransportWeb.Live.SIRIQuerierLive)) %>
-<<<<<<< HEAD
-                <%= link(gettext("Exploration map"), to: explore_path(@conn, :index)) %>
-                <%= link(gettext("National GTFS stops map"), to: explore_path(@conn, :gtfs_stops)) %>
-=======
 
->>>>>>> 1f18e20c
                 <%= link(gettext("Accèslibre Mobilités"), to: "https://mtes-mct.github.io/alm-docs/", target: "_blank") %>
                 <%= link(gettext("Service status"), to: "https://stats.uptimerobot.com/q7nqyiO9yQ", target: "_blank") %>
               </div>
