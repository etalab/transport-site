--- conflicted
+++ resolved
@@ -6,19 +6,6 @@
   <% else %>
     <%= licence(@dataset) %>
   <% end %>
-<<<<<<< HEAD
-  <%= if display_odbl_osm_conditions?(@dataset) do %>
-    &#32 <%= dgettext("page-dataset-details", "and ") %>
-    <%= link(dgettext("page-dataset-details", "OSM community guidelines"),
-      to: "https://wiki.osmfoundation.org/wiki/Licence/Community_Guidelines"
-    ) %>
-  <% else %>
-    &#32 <%= dgettext("page-dataset-details", "and ") %>
-    <%= link(dgettext("page-dataset-details", "Specific usage conditions"),
-      to:
-        "https://doc.transport.data.gouv.fr/presentation-et-mode-demploi-du-pan/conditions-dutilisation-des-donnees/licence-odbl"
-    ) %>
-=======
   <%= if @dataset.licence == "odc-odbl" do %>
     <%= if displays_odbl_osm_conditions?(@dataset) do %>
       &#32 <%= dgettext("page-dataset-details", "and ") %>
@@ -32,6 +19,5 @@
           "https://doc.transport.data.gouv.fr/presentation-et-mode-demploi-du-pan/conditions-dutilisation-des-donnees/licence-odbl"
       ) %>
     <% end %>
->>>>>>> 1f8242b9
   <% end %>
 </b>