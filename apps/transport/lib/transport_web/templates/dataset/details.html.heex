<% locale = get_session(@conn, :locale) %>
<%= unless @dataset.is_active do %>
  <div class="notification error full-width">
    <%= dgettext("page-dataset-details", "This dataset has been removed from data.gouv.fr") %>
  </div>
<% end %>
<%= if @dataset.is_active and DB.Dataset.archived?(@dataset) do %>
  <div class="notification error full-width">
    <%= dgettext("page-dataset-details", "This dataset has been archived from data.gouv.fr on %{date}",
      date: DateTimeDisplay.format_datetime_to_date(@dataset.archived_at, locale)
    ) %>
  </div>
<% end %>
<div :if={@dataset.is_hidden} class="notification full-width">
  <%= dgettext("page-dataset-details", "This dataset is hidden") %>
</div>
<div class="dataset-title-div" id="dataset-top">
  <%= dgettext("page-dataset-details", "dataset") %>
  <h1>
    <%= @dataset.custom_title %>
  </h1>
  <%= if TransportWeb.Session.admin?(@conn) do %>
    <i class="fa fa-external-link-alt"></i>
    <%= link("backoffice", to: backoffice_page_path(@conn, :edit, @dataset.id)) %>
  <% end %>
</div>
<div class="dataset-page">
  <div class="dataset-menu-container">
    <div class="dataset-menu">
      <div class="menu-item"><a href="#dataset-top">Description</a></div>
      <%= unless is_nil(get_resource_to_display(@dataset)) do %>
        <div id="menu-item-visualisation" class="menu-item">
          <a href="#dataset-visualisation"><%= dgettext("page-dataset-details", "Visualization") %></a>
        </div>
      <% end %>
      <div class="menu-item">
        <a href="#dataset-resources">
          <%= dgettext("page-dataset-details", "Resources") %> (<%= count_resources(@dataset) %>)
        </a>
      </div>
      <div class="menu-item">
        <a href="#quality-indicators"><%= dgettext("page-dataset-details", "Quality indicators") %></a>
      </div>
      <div class="menu-item">
        <a href="#community-resources"><%= dgettext("page-dataset-details", "Community resources") %></a>
      </div>
      <%= unless count_documentation_resources(@dataset) == 0 do %>
        <div class="menu-item">
          <a href="#dataset-documentation"><%= dgettext("page-dataset-details", "Documentation") %></a>
        </div>
      <% end %>

      <%= live_render(@conn, TransportWeb.CountReusesLive, session: %{"dataset_datagouv_id" => @dataset.datagouv_id}) %>

      <div :if={Enum.count(@notifications_sent) > 0} class="menu-item">
        <a href="#notifications-sent">
          <%= dgettext("page-dataset-details", "Notifications sent") %> (<%= Enum.count(@notifications_sent) %>)
        </a>
      </div>
      <div class="menu-item">
        <a href="#dataset-discussions">
          Discussions <%= live_render(@conn, TransportWeb.CountDiscussionsLive,
            session: %{"dataset_datagouv_id" => @dataset.datagouv_id}
          ) %>
        </a>
      </div>
      <%= unless @history_resources == [] do %>
        <div class="menu-item">
          <a href="#backed-up-resources"><%= dgettext("page-dataset-details", "Backed up resources") %></a>
        </div>
      <% end %>
      <%= unless is_nil(@other_datasets) or @other_datasets == [] do %>
        <div class="menu-item">
          <a href="#dataset-other-datasets">
            <%= dgettext("page-dataset-details", "Other datasets") %> (<%= Enum.count(@other_datasets) %>)
          </a>
        </div>
      <% end %>
    </div>
  </div>
  <div class="dataset-infos">
    <section>
      <p :if={seasonal_warning?(@dataset)} class="notification">
        ℹ️ <%= dgettext(
          "page-dataset-details",
          "This transport service operates seasonally. The associated resources may be outdated depending on the time of year. Contact the data producer through Discussions for more information."
        ) %>
      </p>
      <div class="panel">
        <%= description(@dataset) %>
      </div>
    </section>
    <% displayResource = get_resource_to_display(@dataset) %>
    <%= if not is_nil(displayResource) do %>
      <section class="pt-48" id="dataset-visualisation">
        <h2><%= dgettext("page-dataset-details", "Visualization") %></h2>
        <div class="panel">
          <div id="map" class="leaflet-map"></div>
          <%= if displayResource.format == "gbfs" do %>
            <div class="is-centered">
              <%= dgettext("page-dataset-details", "Real-time visualization of ") %> "<%= displayResource.title %>".
            </div>
          <% else %>
            <div class="is-centered">
              <%= dgettext("page-dataset-details", "Visualization of the resource") %> "<%= displayResource.title %>".
            </div>
          <% end %>
        </div>
        <script src={static_path(@conn, "/js/resourceviz.js")}>
        </script>
        <script>
          document.addEventListener("DOMContentLoaded", function() {
            createMap('map', "<%= displayResource.url %>", "<%= displayResource.format %>", "<%= get_session(@conn, :locale) %>")
          })
        </script>
      </section>
    <% end %>
    <section id="dataset-resources" class="pt-48">
      <%= render(TransportWeb.DatasetView, "_resources_container.html",
        conn: @conn,
        resources_infos: @resources_infos,
        resources: gtfs_official_resources(@dataset) ++ netex_official_resources(@dataset),
        resources_related_files: @resources_related_files,
        dataset: @dataset,
        title: dgettext("page-dataset-details", "Static data")
      ) %>
      <%= render(TransportWeb.DatasetView, "_resources_container.html",
        conn: @conn,
        resources_infos: @resources_infos,
        resources: real_time_official_resources(@dataset),
        title: dgettext("page-dataset-details", "Real-time data")
      ) %>
      <%= render(TransportWeb.DatasetView, "_resources_container.html",
        conn: @conn,
        resources_infos: @resources_infos,
        resources: schemas_resources(@dataset),
        title: dgettext("page-dataset-details", "Resources with a schema"),
        latest_resources_history_infos: @latest_resources_history_infos
      ) %>
      <%= render(TransportWeb.DatasetView, "_resources_container.html",
        conn: @conn,
        resources_infos: @resources_infos,
        resources: other_official_resources(@dataset),
        title: dgettext("page-dataset-details", "Resources"),
        latest_resources_history_infos: @latest_resources_history_infos
      ) %>
      <%= render("_history_message.html", count_history_resources: Enum.count(@history_resources)) %>
      <%= render(TransportWeb.DatasetView, "_resources_container.html",
        conn: @conn,
        resources_infos: @resources_infos,
        resources: official_documentation_resources(@dataset),
        title: dgettext("page-dataset-details", "Documentation"),
        latest_resources_history_infos: @latest_resources_history_infos,
        reuser_message:
          dgettext(
            "page-dataset-details",
            ~s(Producers can share in this section design guidelines, documentation, etc. Use the <a href="%{url}" target="_blank">documentation type</a> on data.gouv.fr.),
            url: "https://doc.data.gouv.fr/jeux-de-donnees/publier-un-jeu-de-donnees/#type"
          )
          |> raw(),
        section_id: "dataset-documentation"
      ) %>
      <%= render(TransportWeb.DatasetView, "_resources_container.html",
        conn: @conn,
        resources_infos: @resources_infos,
        resources: unavailable_resources(@dataset),
        dataset: @dataset,
        title: dgettext("page-dataset-details", "Unavailable resources"),
        warning_message:
          dgettext("page-dataset-details", "Those resources are listed by the provider but are unreachable for now"),
        latest_resources_history_infos: @latest_resources_history_infos
      ) %>
      <%= render("_reuser_message.html") %>
      <%= render("_dataset_scores_chart.html", scores_chart: @scores_chart, latest_scores: @latest_scores, conn: @conn) %>
      <%= render("_community_resources.html", dataset: @dataset) %>
    </section>

    <%= live_render(@conn, TransportWeb.ReusesLive, session: %{"dataset_datagouv_id" => @dataset.datagouv_id}) %>

    <%= unless Enum.empty?(@notifications_sent) do %>
      <%= render("_notifications_sent.html", notifications_sent: @notifications_sent, locale: locale, conn: @conn) %>
    <% end %>
    <%= if @dataset.is_active do %>
      <section class="pt-48" id="dataset-discussions">
        <h2>Discussions</h2>
        <div class="dataset-details__discussions panel">
<<<<<<< HEAD
          <div class="pb-48">
            <%= if @current_user do %>
              <%= form_for @conn, follower_path(@conn, :toggle, @dataset.datagouv_id), [class: "form"], fn _f -> %>
                <button class="button">
                  <%= if @is_subscribed do %>
                    <%= dgettext("page-dataset-details", "Unsubscribe to comments") %>
                  <% else %>
                    <%= dgettext("page-dataset-details", "Subscribe to comments") %>
                  <% end %>
                </button>
              <% end %>
            <% else %>
              <%= link(
                dgettext("page-dataset-details", "Log in"),
                to: page_path(@conn, :login, redirect_path: current_path(@conn))
              ) %> <%= dgettext("page-dataset-details", "to subscribe to comments of this dataset.") %>
            <% end %>
          </div>

=======
>>>>>>> 3c6f09ec
          <%= live_render(@conn, TransportWeb.DiscussionsLive,
            session: %{"current_user" => @current_user, "dataset" => @dataset}
          ) %>

          <%= if @current_user do %>
            <a href="#new_discussion">
              <%= dgettext("page-dataset-details", "Begin a new conversation") %>
            </a>
            <div id="new_discussion" class="discussion-modal">
              <%= form_for @conn, discussion_path(@conn, :post_discussion, @dataset.datagouv_id), fn f -> %>
                <%= hidden_input(f, :dataset_slug, value: @dataset.slug) %>
                <div class="form__group">
                  <%= label(f, :title, dgettext("page-dataset-details", "Title"), class: "required") %>
                  <%= text_input(f, :title, required: true) %>
                </div>
                <div class="form__group">
                  <%= label(f, :comment, dgettext("page-dataset-details", "Your comment"), class: "required") %>
                  <%= textarea_autoexpand(f, :comment, required: true) %>
                </div>
                <%= submit(dgettext("page-dataset-details", "Start a new discussion")) %>
              <% end %>
            </div>
          <% else %>
            <span class="discussion-commment__connection-needed">
              <%= link(
                dgettext("page-dataset-details", "You need to be connected to start a discussion"),
                to: page_path(@conn, :login, redirect_path: current_path(@conn))
              ) %>
            </span>
          <% end %>
        </div>
      </section>
    <% end %>
    <%= render("_dataset_resources_history.html", history_resources: @history_resources, locale: locale, conn: @conn) %>
    <%= unless is_nil(@other_datasets) or @other_datasets == [] do %>
      <section class="pt-48" id="dataset-other-datasets">
        <h2><%= dgettext("page-dataset-details", "Other datasets of %{name}", name: @territory) %></h2>
        <div class="panel">
          <ul>
            <%= for dataset <- @other_datasets do %>
              <li>
                <%= link(
                  dataset.custom_title,
                  to: dataset_path(@conn, :details, dataset.slug)
                ) %>
              </li>
            <% end %>
          </ul>
        </div>
      </section>
    <% end %>
  </div>
  <div class="dataset-metas">
    <div class="panel">
      <%= if TransportWeb.Session.admin?(@conn) do %>
        <%= live_render(@conn, TransportWeb.Live.FollowDatasetLive,
          session: %{"current_user" => @current_user, "dataset_id" => @dataset.id}
        ) %>
      <% end %>
      <div class="dataset__logo">
        <%= img_tag(DB.Dataset.full_logo(@dataset), alt: @dataset.custom_title) %>
      </div>
      <div>
        <i class="icon fa fa-map-marker-alt" /><%= Dataset.get_territory_or_nil(@dataset) %>
      </div>
      <div class="pt-12">
        <span class="dataset-metas-info-title"><%= dgettext("page-dataset-details", "Data published by") %></span>
        <div class="dataset-type-info">
          <b><%= @dataset.organization %></b>
        </div>
      </div>
      <div class="pt-12">
        <span class="dataset-metas-info-title"><%= dgettext("page-dataset-details", "Data type") %></span>
        <%= render("_dataset_type.html",
          conn: @conn,
          link: dataset_path(@conn, :index, type: @dataset.type),
          text: Dataset.type_to_str(@dataset.type),
          icon: icon_type_path(@dataset)
        ) %>
        <%= if real_time_public_transit?(@dataset) do %>
          <%= render("_dataset_type.html",
            conn: @conn,
            link: dataset_path(@conn, :index, type: "public-transit", filter: "has_realtime"),
            text: dgettext("page-index", "Public transport - realtime traffic"),
            icon: icon_type_path("real-time-public-transit")
          ) %>
        <% end %>
      </div>
      <div class="pt-12">
        <%= render("_licence.html", conn: @conn, dataset: @dataset) %>
      </div>
      <div class="pt-12">
        <i class="fas fa-cogs"></i>
        <%= dgettext("page-dataset-details", "Get details about this dataset via an %{start_link}API call%{end_link}",
          start_link: "<a href=\"/api/datasets/#{@dataset.datagouv_id}\">",
          end_link: "</a>"
        )
        |> raw() %>
      </div>
      <div class="pt-12 shortlist__link shortlist__link--external-link">
        <i class="icon icon--link" aria-hidden="true"></i>
        <%= Dataset.link_to_datagouv(@dataset) %>
      </div>
      <div class="pt-12">
        <span class="dataset-metas-info-title">
          <%= dgettext("page-dataset-details", "tags: ") %>
        </span>
        <br />
        <div class="dataset-tags">
          <%= for tag <- @dataset.tags do %>
            <span class="label"><%= tag %></span>
          <% end %>
        </div>
      </div>
      <div class="pt-12">
        <span class="dataset-metas-info-title"><%= dgettext("page-dataset-details", "Covered area") %></span>
        <div id="dataset-covered-area-map"></div>
      </div>
    </div>
  </div>
</div>
<script src={static_path(@conn, "/js/datasetmap.js")}>
</script>
<script>
  document.addEventListener("DOMContentLoaded", function() {
    createDatasetMap('dataset-covered-area-map', "<%= @dataset.datagouv_id %>")
  })
</script>
<script defer type="text/javascript" src={static_path(@conn, "/js/app.js")}>
</script>
<script src={static_path(@conn, "/js/utils.js")} /><|MERGE_RESOLUTION|>--- conflicted
+++ resolved
@@ -184,28 +184,6 @@
       <section class="pt-48" id="dataset-discussions">
         <h2>Discussions</h2>
         <div class="dataset-details__discussions panel">
-<<<<<<< HEAD
-          <div class="pb-48">
-            <%= if @current_user do %>
-              <%= form_for @conn, follower_path(@conn, :toggle, @dataset.datagouv_id), [class: "form"], fn _f -> %>
-                <button class="button">
-                  <%= if @is_subscribed do %>
-                    <%= dgettext("page-dataset-details", "Unsubscribe to comments") %>
-                  <% else %>
-                    <%= dgettext("page-dataset-details", "Subscribe to comments") %>
-                  <% end %>
-                </button>
-              <% end %>
-            <% else %>
-              <%= link(
-                dgettext("page-dataset-details", "Log in"),
-                to: page_path(@conn, :login, redirect_path: current_path(@conn))
-              ) %> <%= dgettext("page-dataset-details", "to subscribe to comments of this dataset.") %>
-            <% end %>
-          </div>
-
-=======
->>>>>>> 3c6f09ec
           <%= live_render(@conn, TransportWeb.DiscussionsLive,
             session: %{"current_user" => @current_user, "dataset" => @dataset}
           ) %>
