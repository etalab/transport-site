defmodule TransportWeb.EmailView do
  use TransportWeb, :view
  import TransportWeb.Router.Helpers

<<<<<<< HEAD
  def link_for_dataset(%DB.Dataset{slug: slug, custom_title: custom_title}) do
    url = dataset_url(TransportWeb.Endpoint, :details, slug)
    link(custom_title, to: url)
=======
  def link_for_dataset_section(%DB.Dataset{} = dataset, :discussion) do
    link_for_dataset(dataset, "#dataset-discussions")
  end

  def link_for_dataset(%DB.Dataset{slug: slug, custom_title: custom_title}, anchor \\ "") do
    url = TransportWeb.Router.Helpers.dataset_url(TransportWeb.Endpoint, :details, slug)
    link(custom_title, to: url <> anchor)
>>>>>>> db6d407c
  end

  def link_for_dataset_discussions(%DB.Dataset{slug: slug}) do
    url = dataset_url(TransportWeb.Endpoint, :details, slug)
    link("l’espace de discussion du jeu de données", to: url <> "#dataset-discussions")
  end

  def link_for_resource(%DB.Resource{id: id, title: title}) do
    url = resource_url(TransportWeb.Endpoint, :details, id)
    link(title, to: url)
  end

  def link_for_espace_producteur(view_name) do
    url =
      page_url(TransportWeb.Endpoint, :espace_producteur,
        utm_source: "transactional_email",
        utm_medium: "email",
        utm_campaign: to_string(view_name)
      )

    link("Espace Producteur", to: url)
  end

  def link_for_reuser_space(view_name) do
    url =
      reuser_space_path(TransportWeb.Endpoint, :espace_reutilisateur,
        utm_source: "transactional_email",
        utm_medium: "email",
        utm_campaign: to_string(view_name)
      )

    link("Espace réutilisateur", to: url)
  end
end<|MERGE_RESOLUTION|>--- conflicted
+++ resolved
@@ -2,19 +2,13 @@
   use TransportWeb, :view
   import TransportWeb.Router.Helpers
 
-<<<<<<< HEAD
-  def link_for_dataset(%DB.Dataset{slug: slug, custom_title: custom_title}) do
-    url = dataset_url(TransportWeb.Endpoint, :details, slug)
-    link(custom_title, to: url)
-=======
   def link_for_dataset_section(%DB.Dataset{} = dataset, :discussion) do
     link_for_dataset(dataset, "#dataset-discussions")
   end
 
   def link_for_dataset(%DB.Dataset{slug: slug, custom_title: custom_title}, anchor \\ "") do
-    url = TransportWeb.Router.Helpers.dataset_url(TransportWeb.Endpoint, :details, slug)
+    url = dataset_url(TransportWeb.Endpoint, :details, slug)
     link(custom_title, to: url <> anchor)
->>>>>>> db6d407c
   end
 
   def link_for_dataset_discussions(%DB.Dataset{slug: slug}) do
