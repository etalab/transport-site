defmodule TransportWeb.ResourceView do
  use TransportWeb, :view
  use Phoenix.Component
  import TransportWeb.PaginationHelpers
  import Phoenix.Controller, only: [current_url: 2]

  import TransportWeb.DatasetView,
    only: [documentation_url: 1, errors_count: 1, warnings_count: 1, multi_validation_performed?: 1, description: 1]

  import DB.ResourceUnavailability, only: [floor_float: 2]
  import Shared.DateTimeDisplay, only: [format_datetime_to_paris: 2, format_duration: 2]
  import Shared.Validation.TableSchemaValidator, only: [validata_web_url: 1]
  import Transport.GBFSUtils, only: [gbfs_validation_link: 1]
  import Transport.Shared.Schemas.Wrapper, only: [schema_type: 1]
  alias Shared.DateTimeDisplay
  def format_related_objects(nil), do: ""

  def format_related_objects(related_objects) do
    for %{"id" => id, "name" => name} <- related_objects, do: content_tag(:li, "#{name} (#{id})")
  end

  def gtfs_template(issues) do
    template =
      Map.get(
        %{
          "UnloadableModel" => "_unloadable_model_issue.html",
          "DuplicateStops" => "_duplicate_stops_issue.html",
          "DuplicateStopSequence" => "_duplicate_stop_sequence_issue.html",
          "ExtraFile" => "_extra_file_issue.html",
          "MissingFile" => "_missing_file_issue.html",
          "NullDuration" => "_speed_issue.html",
          "ExcessiveSpeed" => "_speed_issue.html",
          "NegativeTravelTime" => "_speed_issue.html",
          "Slow" => "_speed_issue.html",
          "UnusedStop" => "_unused_stop_issue.html",
          "InvalidCoordinates" => "_coordinates_issue.html",
          "MissingCoordinates" => "_coordinates_issue.html",
          "UnusedShapeId" => "_unused_shape_issue.html",
          "InvalidShapeId" => "_invalid_shape_id_issue.html",
          "MissingId" => "_missing_id_issue.html",
          "MissingName" => "_missing_name_issue.html",
          "SubFolder" => "_subfolder_issue.html",
          "NegativeStopDuration" => "_negative_stop_duration_issue.html"
        },
        Transport.Validators.GTFSTransport.issue_type(issues.entries),
        "_generic_issue.html"
      )

    "_gtfs#{template}"
  end

<<<<<<< HEAD
  def netex_template(_issues) do
    # For now only 1 template has been designed. More to come when the validator
    # has matured.
    "_netex_generic_issue.html"
  end

  @spec action_path(Plug.Conn.t()) :: any
  def action_path(%Plug.Conn{params: %{"resource_id" => r_id} = params} = conn),
    do: resource_path(conn, :post_file, params["dataset_id"], r_id)

  def action_path(%Plug.Conn{params: params} = conn),
    do: resource_path(conn, :post_file, params["dataset_id"])

  def title(%Plug.Conn{params: %{"resource_id" => _}}),
    do: dgettext("resource", "Resource modification")

  def title(_), do: dgettext("resource", "Add a new resource")

  def remote?(%{"filetype" => "remote"}), do: true
  def remote?(_), do: false

  def link_to_datagouv_resource_edit(dataset_id, resource_id),
    do:
      :transport
      |> Application.fetch_env!(:datagouvfr_site)
      |> Path.join("/fr/admin/dataset/#{dataset_id}/resource/#{resource_id}")

  def link_to_datagouv_resource_creation(dataset_id),
    do:
      :transport
      |> Application.fetch_env!(:datagouvfr_site)
      |> Path.join("/fr/admin/dataset/#{dataset_id}?new_resource=")

  def dataset_creation,
    do:
      :transport
      |> Application.fetch_env!(:datagouvfr_site)
      |> Path.join("/fr/admin/dataset/new/")

=======
>>>>>>> 922ec4b2
  def has_associated_files(%{} = resources_related_files, resource_id) do
    # Don't keep records looking like `%{79088 => %{GeoJSON: nil, NeTEx: nil}}`
    resource_ids =
      resources_related_files
      |> Enum.reject(fn {_resource_id, conversions} ->
        conversions |> Map.values() |> Enum.reject(&is_nil/1) |> Enum.empty?()
      end)
      |> Enum.map(fn {resource_id, _} -> resource_id end)

    resource_id in resource_ids
  end

  def has_associated_files(_, _), do: false

  def get_associated_geojson(%{GeoJSON: geojson_details}), do: geojson_details
  def get_associated_geojson(_), do: nil

  def get_associated_netex(%{NeTEx: netex_details}), do: netex_details
  def get_associated_netex(_), do: nil

  def errors_sample(%DB.MultiValidation{result: %{"errors" => errors}}) do
    Enum.take(errors, max_display_errors())
  end

  def max_display_errors, do: 50

  def hours_ago(utcdatetime) do
    DateTime.utc_now() |> DateTime.diff(utcdatetime) |> seconds_to_hours_minutes()
  end

  @doc """
  Converts seconds to a string showing hours and minutes.
  Also work for negative input, even if not intended to use it that way.

  iex> seconds_to_hours_minutes(3661)
  "1 h 1 min"
  iex> seconds_to_hours_minutes(60)
  "1 min"
  iex> seconds_to_hours_minutes(30)
  "0 min"
  iex> seconds_to_hours_minutes(-3661)
  "-1 h 1 min"
  """
  @spec seconds_to_hours_minutes(integer()) :: binary()
  def seconds_to_hours_minutes(seconds) do
    hours = div(seconds, 3600)

    case hours do
      0 -> "#{div(seconds, 60)} min"
      hours -> "#{hours} h #{seconds |> rem(3600) |> div(60) |> abs()} min"
    end
  end

  def download_availability_class(ratio) when ratio >= 0 and ratio <= 100 do
    cond do
      ratio == 100 -> "download_availability_100"
      ratio >= 99 -> "download_availability_99"
      ratio >= 95 -> "download_availability_95"
      ratio >= 50 -> "download_availability_50"
      true -> "download_availability_low"
    end
  end

  def download_availability_class_text(ratio), do: download_availability_class(ratio) <> "_text"

  def gbfs_validator_url, do: "https://github.com/MobilityData/gbfs-validator"
  def gtfs_rt_validator_url, do: "https://github.com/MobilityData/gtfs-realtime-validator"
  def gtfs_validator_url, do: "https://github.com/etalab/transport-validator"

  def gtfs_rt_validator_rule_url(error_id) when is_binary(error_id) do
    gtfs_rt_validator_rule_url(%{"error_id" => error_id})
  end

  def gtfs_rt_validator_rule_url(%{"error_id" => error_id}) do
    "https://github.com/MobilityData/gtfs-realtime-validator/blob/master/RULES.md##{error_id}"
  end

  def on_demand_validation_link(conn, %DB.Resource{} = resource) do
    type =
      cond do
        DB.Resource.gtfs?(resource) -> "gtfs"
        DB.Resource.gbfs?(resource) -> "gbfs"
        not is_nil(resource.schema_name) -> resource.schema_name
        true -> ""
      end

    unless type == "" or TransportWeb.ValidationController.valid_type?(type) do
      raise "#{type} is not a valid type for on demand validation"
    end

    live_path(conn, TransportWeb.Live.OnDemandValidationSelectLive, type: type)
  end

  @doc """
  iex> geojson_with_viz?(%DB.Resource{format: "geojson"}, %DB.ResourceHistory{payload: %{"permanent_url" => "https://example.com/file", "filesize" => 42}})
  true
  iex> geojson_with_viz?(%DB.Resource{format: "GTFS"}, %DB.ResourceHistory{payload: %{"permanent_url" => "https://example.com/file", "filesize" => 42}})
  false
  iex> geojson_with_viz?(%DB.Resource{format: "geojson"}, nil)
  false
  """
  def geojson_with_viz?(%DB.Resource{format: "geojson"}, %DB.ResourceHistory{
        payload: %{"permanent_url" => permanent_url, "filesize" => filesize}
      })
      when not is_nil(filesize) and not is_nil(permanent_url),
      do: true

  def geojson_with_viz?(_, _), do: false

  # credo:disable-for-next-line
  def service_alert_icon(%{cause: cause}) do
    case cause do
      :UNKNOWN_CAUSE -> "fa fa-question-circle"
      :OTHER_CAUSE -> "fa fa-question-circle"
      :TECHNICAL_PROBLEM -> "fa fa-exclamation-triangle"
      :STRIKE -> "fa fa-fist-raised"
      :DEMONSTRATION -> "fa fa-bullhorn"
      :ACCIDENT -> "fa fa-car-crash"
      :HOLIDAY -> "fa fa-calendar"
      :WEATHER -> "fa fa-cloud-rain"
      :MAINTENANCE -> "fa fa-wrench"
      :CONSTRUCTION -> "fa fa-hard-hat"
      :POLICE_ACTIVITY -> "fa fa-user-shield"
      :MEDICAL_EMERGENCY -> "fa fa-ambulance"
    end
  end

  # credo:disable-for-next-line
  def service_alert_effect(%{effect: effect}) do
    case effect do
      :NO_SERVICE -> dgettext("page-dataset-details", "No service")
      :REDUCED_SERVICE -> dgettext("page-dataset-details", "Reduced service")
      :SIGNIFICANT_DELAYS -> dgettext("page-dataset-details", "Significant delays")
      :DETOUR -> dgettext("page-dataset-details", "Detour")
      :ADDITIONAL_SERVICE -> dgettext("page-dataset-details", "Additional service")
      :MODIFIED_SERVICE -> dgettext("page-dataset-details", "Modified service")
      :OTHER_EFFECT -> dgettext("page-dataset-details", "Other effect")
      :UNKNOWN_EFFECT -> dgettext("page-dataset-details", "Unknown effect")
      :STOP_MOVED -> dgettext("page-dataset-details", "Stop moved")
      :NO_EFFECT -> dgettext("page-dataset-details", "No effect")
      :ACCESSIBILITY_ISSUE -> dgettext("page-dataset-details", "Accessibility issue")
    end
  end

  def nb_days_entities, do: Transport.Jobs.GTFSRTMetadataJob.days_to_keep()

  @spec display_gtfs_rt_feed(map()) :: binary()
  def display_gtfs_rt_feed(gtfs_rt_feed) do
    gtfs_rt_feed.feed
    |> Protobuf.JSON.encode!()
    |> Jason.Formatter.pretty_print()
  rescue
    _ -> dgettext("page-dataset-details", "Feed decoding failed")
  end

  @doc """
  iex> should_display_description?(%DB.Resource{description: nil})
  false
  iex> should_display_description?(%DB.Resource{description: "foo", title: nil})
  false
  iex> should_display_description?(%DB.Resource{description: nil, title: "Foo"})
  false
  iex> should_display_description?(%DB.Resource{description: "Bonjour", title: "Foo"})
  true
  """
  def should_display_description?(%DB.Resource{description: nil}), do: false
  def should_display_description?(%DB.Resource{title: nil}), do: false
  def should_display_description?(%DB.Resource{}), do: true

  def networks_start_end_dates(assigns) do
    end_date_class = fn end_date ->
      case Date.diff(end_date, Date.utc_today()) do
        n when n > 7 -> "valid"
        n when n > 0 -> "valid-not-for-long"
        _ -> "outdated"
      end
    end

    transform_data = fn networks_start_end_dates ->
      networks_start_end_dates
      |> Enum.into([])
      |> Enum.map(fn {network, %{"start_date" => start_date, "end_date" => end_date}} ->
        end_date = Date.from_iso8601!(end_date)

        {network,
         %{
           "start_date" => Date.from_iso8601!(start_date),
           "end_date" => end_date,
           "end_date_class" => end_date_class.(end_date)
         }}
      end)
      |> Enum.sort(fn {_, %{"end_date" => end_date_1}}, {_, %{"end_date" => end_date_2}} ->
        Date.compare(end_date_1, end_date_2) == :lt
      end)
    end

    assigns = Map.put(assigns, :network_data, transform_data.(assigns[:networks_start_end_dates]))

    ~H"""
    <div class="networks-start-end">
      <%= for {network, %{"start_date" => start_date, "end_date" => end_date, "end_date_class" => class}} <- @network_data do %>
        <span><strong><%= network %></strong></span>
        <span><%= dgettext("validations", "from") %></span>
        <span><%= Shared.DateTimeDisplay.format_date(start_date, @locale) %></span>
        <span><%= dgettext("validations", "to") %></span>
        <span class={class}>
          <%= Shared.DateTimeDisplay.format_date(end_date, @locale) %>
        </span>
      <% end %>
    </div>
    """
  end

  def latest_validations_nb_days, do: 30

  def gtfs_for_gtfs_rt(
        %DB.Resource{format: "gtfs-rt", dataset: %DB.Dataset{resources: resources}},
        %DB.MultiValidation{secondary_resource_id: gtfs_id}
      ),
      do: Enum.find(resources, &(&1.id == gtfs_id))

  def gtfs_for_gtfs_rt(
        %DB.Resource{format: "gtfs-rt", dataset: %DB.Dataset{resources: resources}},
        nil = _multi_validation
      ) do
    gtfs_resources = resources |> Enum.filter(&DB.Resource.gtfs?/1)

    if Enum.count(gtfs_resources) == 1 do
      hd(gtfs_resources)
    else
      nil
    end
  end

  def format_nil_or_number(nil, _locale), do: ""
  def format_nil_or_number(value, locale), do: Helpers.format_number(value, locale: locale)

  def yes_no_icon(nil), do: ""
  def yes_no_icon(value) when value > 0, do: "✅"
  def yes_no_icon(_), do: "❌"

  def eligible_for_explore?(%DB.Resource{format: format}) do
    format in ["geojson", "csv", "ods", "xlsx", "xls"]
  end

  def explore_url(%DB.Resource{
        datagouv_id: resource_datagouv_id,
        dataset: %DB.Dataset{datagouv_id: dataset_datagouv_id}
      }) do
    "https://explore.data.gouv.fr/fr/datasets/#{dataset_datagouv_id}/#/resources/#{resource_datagouv_id}"
  end
end<|MERGE_RESOLUTION|>--- conflicted
+++ resolved
@@ -49,48 +49,12 @@
     "_gtfs#{template}"
   end
 
-<<<<<<< HEAD
   def netex_template(_issues) do
     # For now only 1 template has been designed. More to come when the validator
     # has matured.
     "_netex_generic_issue.html"
   end
 
-  @spec action_path(Plug.Conn.t()) :: any
-  def action_path(%Plug.Conn{params: %{"resource_id" => r_id} = params} = conn),
-    do: resource_path(conn, :post_file, params["dataset_id"], r_id)
-
-  def action_path(%Plug.Conn{params: params} = conn),
-    do: resource_path(conn, :post_file, params["dataset_id"])
-
-  def title(%Plug.Conn{params: %{"resource_id" => _}}),
-    do: dgettext("resource", "Resource modification")
-
-  def title(_), do: dgettext("resource", "Add a new resource")
-
-  def remote?(%{"filetype" => "remote"}), do: true
-  def remote?(_), do: false
-
-  def link_to_datagouv_resource_edit(dataset_id, resource_id),
-    do:
-      :transport
-      |> Application.fetch_env!(:datagouvfr_site)
-      |> Path.join("/fr/admin/dataset/#{dataset_id}/resource/#{resource_id}")
-
-  def link_to_datagouv_resource_creation(dataset_id),
-    do:
-      :transport
-      |> Application.fetch_env!(:datagouvfr_site)
-      |> Path.join("/fr/admin/dataset/#{dataset_id}?new_resource=")
-
-  def dataset_creation,
-    do:
-      :transport
-      |> Application.fetch_env!(:datagouvfr_site)
-      |> Path.join("/fr/admin/dataset/new/")
-
-=======
->>>>>>> 922ec4b2
   def has_associated_files(%{} = resources_related_files, resource_id) do
     # Don't keep records looking like `%{79088 => %{GeoJSON: nil, NeTEx: nil}}`
     resource_ids =
