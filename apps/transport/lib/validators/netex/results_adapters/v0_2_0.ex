defmodule Transport.Validators.NeTEx.ResultsAdapters.V0_2_0 do
  @moduledoc """
  ResultsAdapter implementation for version 0.2.0.
  """

  use Gettext, backend: TransportWeb.Gettext

<<<<<<< HEAD
  require Explorer.DataFrame, as: DF
=======
>>>>>>> da155896
  alias Transport.Validators.NeTEx.ResultsAdapters.Commons
  alias Transport.Validators.NeTEx.ResultsAdapters.V0_1_0

  @behaviour Transport.Validators.NeTEx.ResultsAdapter

  @no_error "NoError"

  @unknown_code "unknown-code"

  @xsd_schema_category "xsd-schema"

  @base_rules_category "base-rules"

  @categories_preferred_order [
    @xsd_schema_category,
    @base_rules_category
  ]

  @doc """
  Returns the maximum issue severity found

  iex> validation_result = %{"uic-operating-period" => [%{"criticity" => "error"}], "valid-day-bits" => [%{"criticity" => "error"}], "frame-arret-resources" => [%{"criticity" => "error"}]}
  iex> get_max_severity_error(validation_result)
  "error"

  iex> get_max_severity_error(%{})
  "NoError"
  """
  @spec get_max_severity_error(map()) :: binary()
  def get_max_severity_error(validation_result) do
    %{"max_level" => severity} = validation_result |> count_max_severity()
    severity
  end

  @doc """
  Returns the maximum severity, with the issues count

  iex> validation_result = %{"xsd-schema" => [%{"criticity" => "error"}], "french-profile" => [%{"criticity" => "error"}], "frame-arret-resources" => [%{"criticity" => "warning"}]}
  iex> count_max_severity(validation_result)
  %{"max_level" => "error", "worst_occurrences" => 2}
  iex> validation_result = %{"french-profile" => [%{"criticity" => "warning"}]}
  iex> count_max_severity(validation_result)
  %{"max_level" => "warning", "worst_occurrences" => 1}
  iex> count_max_severity(%{})
  %{"max_level" => "NoError", "worst_occurrences" => 0}
  """
  @impl Transport.Validators.NeTEx.ResultsAdapter
  defdelegate count_max_severity(validation_result), to: V0_1_0

  @impl Transport.Validators.NeTEx.ResultsAdapter
  defdelegate no_error?(severity), to: V0_1_0

  @spec severity_level(binary()) :: integer()
  defdelegate severity_level(key), to: V0_1_0

  @doc """
  iex> Gettext.put_locale("en")
  iex> format_severity("error", 1)
  "1 error"
  iex> format_severity("error", 2)
  "2 errors"
  iex> format_severity("NoError", 0)
  "no error"
  iex> Gettext.put_locale("fr")
  iex> format_severity("error", 1)
  "1 erreur"
  iex> format_severity("error", 2)
  "2 erreurs"
  iex> format_severity("NoError", 0)
  "aucune erreur"
  """
  @impl Transport.Validators.NeTEx.ResultsAdapter
  def format_severity(key, count) do
    case key do
      @no_error -> dgettext("netex-validator", "no error")
      _ -> V0_1_0.format_severity(key, count)
    end
  end

  @doc """
  Returns the number of issues by severity level

  iex> validation_result = %{"uic-operating-period" => [%{"criticity" => "warning"}], "valid-day-bits" => [%{"criticity" => "error"}], "frame-arret-resources" => [%{"criticity" => "error"}]}
  iex> count_by_severity(validation_result)
  %{"warning" => 1, "error" => 2}

  iex> count_by_severity(%{})
  %{}
  """
  @impl Transport.Validators.NeTEx.ResultsAdapter
  defdelegate count_by_severity(validation_result), to: V0_1_0

  @doc """
  iex> index_messages([])
  %{}

  iex> index_messages([%{"code"=>"xsd-123", "id"=> 1}, %{"code"=>"xsd-456", "id"=> 2}, %{"code"=>"b", "id"=> 3}])
  %{"xsd-schema"=>[%{"code"=>"xsd-123", "id"=> 1}, %{"code"=>"xsd-456", "id"=> 2}], "base-rules"=>[%{"code"=>"b", "id"=> 3}]}

  Sometimes the message has no code
  iex> index_messages([%{"code"=>"xsd-123", "id"=> 1}, %{"code"=>"xsd-456", "id"=> 2}, %{"id"=> 3}])
  %{"xsd-schema"=>[%{"code"=>"xsd-123", "id"=> 1}, %{"code"=>"xsd-456", "id"=> 2}], "base-rules"=>[%{"id"=> 3}]}
  """
  def index_messages(messages), do: Enum.group_by(messages, &index_message/1)

  def index_message(message), do: message |> get_code() |> categorize()

  defp categorize(code) do
    if String.starts_with?(code, "xsd-") do
      @xsd_schema_category
    else
      @base_rules_category
    end
  end

  defp get_code(%{"code" => code}), do: code
  defp get_code(%{}), do: @unknown_code

  @doc """
  iex> validation_result = %{"xsd-schema" => [%{"code" => "xsd-123", "message" => "Resource 23504000009 hasn't expected class but Netex::OperatingPeriod", "criticity" => "error"}], "base-rules" => [%{"code" => "valid-day-bits", "message" => "Mandatory attribute valid_day_bits not found", "criticity" => "error"}]}
  iex> summary(validation_result)
  [
    %{"category" => "xsd-schema", "stats" => %{"count" => 1, "criticity" => "error"}},
    %{"category" => "base-rules", "stats" => %{"count" => 1, "criticity" => "error"}}
  ]
  iex> summary(%{})
  [
    %{"category" => "xsd-schema", "stats" => %{"count" => 0, "criticity" => "NoError"}},
    %{"category" => "base-rules", "stats" => %{"count" => 0, "criticity" => "NoError"}}
  ]
  """
  @impl Transport.Validators.NeTEx.ResultsAdapter
  def summary(%{} = validation_result) do
    @categories_preferred_order
    |> Enum.map(fn category ->
      errors = validation_result |> Map.get(category, [])

      worst_criticity =
        errors
        |> Enum.map(fn error -> Map.get(error, "criticity", @no_error) end)
        |> Enum.min_by(&severity_level/1, fn -> @no_error end)

      stats = %{"count" => length(errors), "criticity" => worst_criticity}

      %{"category" => category, "stats" => stats}
    end)
  end

  @impl Transport.Validators.NeTEx.ResultsAdapter
  defdelegate issue_type(list), to: V0_1_0

  @doc """
  Get issues from validation results, filtered on category, and paginated.
  """
  @impl Transport.Validators.NeTEx.ResultsAdapter
  def get_issues(binary, %{} = filter, %Scrivener.Config{} = pagination_config) when is_binary(binary) do
    binary
    |> Commons.from_binary()
    |> get_issues(filter, pagination_config)
  end

  def get_issues(
        %Explorer.DataFrame{} = df,
        %{"issues_category" => issues_category} = filter,
        %Scrivener.Config{} = pagination_config
      ) do
    {filter,
     df
     |> DF.filter(category == ^issues_category)
     |> order_issues_by_location()
     |> Commons.count_and_slice(pagination_config)}
  end

  def get_issues(%Explorer.DataFrame{} = df, %{}, %Scrivener.Config{} = pagination_config) do
    default_category = pick_default_category(df)

    get_issues(df, %{"issues_category" => default_category}, pagination_config)
  end

  def get_issues(_, _, _), do: {%{"issues_category" => @xsd_schema_category}, {0, []}}

  def pick_default_category(%Explorer.DataFrame{} = df), do: pick_default_category(df, @categories_preferred_order)

  def pick_default_category(%Explorer.DataFrame{} = df, categories_preferred_order) do
    categories = get_categories(df)

    ordered_categories = categories_preferred_order |> Enum.with_index() |> Map.new()

    categories |> Enum.sort_by(&ordered_categories[&1]) |> List.first()
  end

  defdelegate order_issues_by_location(issues), to: V0_1_0

  @impl Transport.Validators.NeTEx.ResultsAdapter
  defdelegate french_profile_compliance_check(), to: V0_1_0

  @impl Transport.Validators.NeTEx.ResultsAdapter
  def digest(validation_result) do
    %{
      "summary" => summary(validation_result),
      "stats" => count_by_severity(validation_result),
      "max_severity" => count_max_severity(validation_result)
    }
  end
<<<<<<< HEAD

  @impl Transport.Validators.NeTEx.ResultsAdapter
  def to_dataframe(errors) do
    Commons.to_dataframe(errors, &build_synthetic_attributes/1)
  end

  defp build_synthetic_attributes(mandatory_attributes) do
    %{
      "category" => categorize(mandatory_attributes["code"])
    }
  end

  def get_categories(%Explorer.DataFrame{} = df), do: Commons.get_values(df, "category")
=======

  @impl Transport.Validators.NeTEx.ResultsAdapter
  def to_dataframe(errors) do
    Commons.to_dataframe(errors, &build_synthetic_attributes/1)
  end

  defp build_synthetic_attributes(mandatory_attributes) do
    %{
      "category" => categorize(mandatory_attributes["code"])
    }
  end
>>>>>>> da155896

  @impl Transport.Validators.NeTEx.ResultsAdapter
  def to_binary_result(result) do
    result
    |> Map.values()
    |> List.flatten()
    |> to_dataframe()
    |> Commons.to_binary()
  end
end<|MERGE_RESOLUTION|>--- conflicted
+++ resolved
@@ -5,10 +5,7 @@
 
   use Gettext, backend: TransportWeb.Gettext
 
-<<<<<<< HEAD
   require Explorer.DataFrame, as: DF
-=======
->>>>>>> da155896
   alias Transport.Validators.NeTEx.ResultsAdapters.Commons
   alias Transport.Validators.NeTEx.ResultsAdapters.V0_1_0
 
@@ -200,6 +197,8 @@
     categories |> Enum.sort_by(&ordered_categories[&1]) |> List.first()
   end
 
+  def get_categories(%Explorer.DataFrame{} = df), do: Commons.get_values(df, "category")
+
   defdelegate order_issues_by_location(issues), to: V0_1_0
 
   @impl Transport.Validators.NeTEx.ResultsAdapter
@@ -213,7 +212,6 @@
       "max_severity" => count_max_severity(validation_result)
     }
   end
-<<<<<<< HEAD
 
   @impl Transport.Validators.NeTEx.ResultsAdapter
   def to_dataframe(errors) do
@@ -225,21 +223,6 @@
       "category" => categorize(mandatory_attributes["code"])
     }
   end
-
-  def get_categories(%Explorer.DataFrame{} = df), do: Commons.get_values(df, "category")
-=======
-
-  @impl Transport.Validators.NeTEx.ResultsAdapter
-  def to_dataframe(errors) do
-    Commons.to_dataframe(errors, &build_synthetic_attributes/1)
-  end
-
-  defp build_synthetic_attributes(mandatory_attributes) do
-    %{
-      "category" => categorize(mandatory_attributes["code"])
-    }
-  end
->>>>>>> da155896
 
   @impl Transport.Validators.NeTEx.ResultsAdapter
   def to_binary_result(result) do
