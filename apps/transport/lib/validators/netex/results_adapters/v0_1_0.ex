defmodule Transport.Validators.NeTEx.ResultsAdapters.V0_1_0 do
  @moduledoc """
  Helper module to build and interpret results for NeTEx validation prior to 0.2.0.
  """

  use Gettext, backend: TransportWeb.Gettext

<<<<<<< HEAD
  require Explorer.DataFrame, as: DF
=======
>>>>>>> da155896
  alias Transport.Validators.NeTEx.ResultsAdapters.Commons

  @behaviour Transport.Validators.NeTEx.ResultsAdapter

  @no_error "NoError"

  @unknown_code "unknown-code"

  @doc """
  Returns the maximum severity, with the issues count

  iex> validation_result = %{"uic-operating-period" => [%{"criticity" => "error"}], "valid-day-bits" => [%{"criticity" => "error"}], "frame-arret-resources" => [%{"criticity" => "warning"}]}
  iex> count_max_severity(validation_result)
  %{"max_level" => "error", "worst_occurrences" => 2}
  iex> validation_result = %{"frame-arret-resources" => [%{"criticity" => "warning"}]}
  iex> count_max_severity(validation_result)
  %{"max_level" => "warning", "worst_occurrences" => 1}
  iex> count_max_severity(%{})
  %{"max_level" => "NoError", "worst_occurrences" => 0}
  """
  @impl Transport.Validators.NeTEx.ResultsAdapter
  def count_max_severity(validation_result) when validation_result == %{} do
    %{"max_level" => @no_error, "worst_occurrences" => 0}
  end

  @impl Transport.Validators.NeTEx.ResultsAdapter
  def count_max_severity(%{} = validation_result) do
    {max_level, worst_occurrences} =
      validation_result
      |> count_by_severity()
      |> Enum.min_by(fn {severity, _count} -> severity |> severity_level() end)

    %{"max_level" => max_level, "worst_occurrences" => worst_occurrences}
  end

  @impl Transport.Validators.NeTEx.ResultsAdapter
  def no_error?(severity), do: @no_error == severity

  @spec severity_level(binary()) :: integer()
  def severity_level(key) do
    case key do
      "error" -> 1
      "warning" -> 2
      "information" -> 3
      _ -> 4
    end
  end

  @doc """
  iex> Gettext.put_locale("en")
  iex> format_severity("error", 1)
  "1 error"
  iex> format_severity("error", 2)
  "2 errors"
  iex> Gettext.put_locale("fr")
  iex> format_severity("error", 1)
  "1 erreur"
  iex> format_severity("error", 2)
  "2 erreurs"
  """
  @impl Transport.Validators.NeTEx.ResultsAdapter
  def format_severity(key, count) do
    case key do
      "error" -> dngettext("netex-validator", "error", "errors", count)
      "warning" -> dngettext("netex-validator", "warning", "warnings", count)
      "information" -> dngettext("netex-validator", "information", "informations", count)
    end
  end

  @doc """
  Returns the number of issues by severity level

  iex> validation_result = %{"uic-operating-period" => [%{"criticity" => "warning"}], "valid-day-bits" => [%{"criticity" => "error"}], "frame-arret-resources" => [%{"criticity" => "error"}]}
  iex> count_by_severity(validation_result)
  %{"warning" => 1, "error" => 2}

  iex> count_by_severity(%{})
  %{}
  """
  @impl Transport.Validators.NeTEx.ResultsAdapter
  def count_by_severity(%{} = validation_result) do
    validation_result
    |> Enum.flat_map(fn {_, v} -> v end)
    |> Enum.reduce(%{}, fn v, acc -> Map.update(acc, v["criticity"], 1, &(&1 + 1)) end)
  end

  def count_by_severity(_), do: %{}

  @doc """
  iex> validation_result = %{"uic-operating-period" => [%{"code" => "uic-operating-period", "message" => "Resource 23504000009 hasn't expected class but Netex::OperatingPeriod", "criticity" => "error"}], "valid-day-bits" => [%{"code" => "valid-day-bits", "message" => "Mandatory attribute valid_day_bits not found", "criticity" => "error"}], "frame-arret-resources" => [%{"code" => "frame-arret-resources", "message" => "Tag frame_id doesn't match ''", "criticity" => "warning"}]}
  iex> summary(validation_result)
  [
    %{"severity" => "error", "issues" => [
      %{"key" => "uic-operating-period", "issue" => %{"count" => 1, "criticity" => "error", "title" => "UIC operating period"}},
      %{"key" => "valid-day-bits", "issue" => %{"count" => 1, "criticity" => "error", "title" => "Valid day bits"}}
    ]},
    %{"severity" => "warning", "issues" => [%{"key" => "frame-arret-resources", "issue" => %{"count" => 1, "criticity" => "warning", "title" => "Frame arret resources"}}]}
  ]
  iex> summary(%{})
  []
  """
  @impl Transport.Validators.NeTEx.ResultsAdapter
  def summary(%{} = validation_result) do
    validation_result
    |> Enum.map(fn {code, errors} ->
      {code,
       %{
         "count" => length(errors),
         "criticity" => errors |> hd() |> Map.get("criticity"),
         "title" => issues_short_translation_per_code(code)
       }}
    end)
    |> Enum.group_by(fn {_, details} -> details["criticity"] end)
    |> Enum.sort_by(fn {criticity, _} -> severity_level(criticity) end)
    |> Enum.map(fn {severity, issues} ->
      %{
        "severity" => severity,
        "issues" => issues |> Enum.map(fn {key, issue} -> %{"key" => key, "issue" => issue} end)
      }
    end)
  end

  @spec issues_short_translation_per_code(binary()) :: binary()
  defp issues_short_translation_per_code(code) do
    if String.starts_with?(code, "xsd-") do
      dgettext("netex-validator", "XSD validation")
    else
      Map.get(issues_short_translation(), code, code)
    end
  end

  @spec issues_short_translation() :: %{binary() => binary()}
  defp issues_short_translation,
    do: %{
      "composite-frame-ligne-mandatory" => dgettext("netex-validator", "Composite frame ligne mandatory"),
      "frame-arret-resources" => dgettext("netex-validator", "Frame arret resources"),
      "frame-calendrier-resources" => dgettext("netex-validator", "Frame calendrier resources"),
      "frame-horaire-resources" => dgettext("netex-validator", "Frame horaire resources"),
      "frame-ligne-resources" => dgettext("netex-validator", "Frame ligne resources"),
      "frame-reseau-resources" => dgettext("netex-validator", "Frame reseau resources"),
      "latitude-mandatory" => dgettext("netex-validator", "Latitude mandatory"),
      "longitude-mandatory" => dgettext("netex-validator", "Longitude mandatory"),
      "uic-operating-period" => dgettext("netex-validator", "UIC operating period"),
      "valid-day-bits" => dgettext("netex-validator", "Valid day bits"),
      "version-any" => dgettext("netex-validator", "Version any"),
      @unknown_code => dgettext("netex-validator", "Unspecified error")
    }

  @impl Transport.Validators.NeTEx.ResultsAdapter
  def issue_type([]), do: nil
  def issue_type([h | _]), do: h["code"] || @unknown_code

  @doc """
  Get issues from validation results. For a specific issue type if specified, or the most severe.
  """
  @impl Transport.Validators.NeTEx.ResultsAdapter
  def get_issues(binary, %{} = filter, %Scrivener.Config{} = pagination_config) when is_binary(binary) do
    binary
    |> Commons.from_binary()
    |> get_issues(filter, pagination_config)
  end

  def get_issues(
        %Explorer.DataFrame{} = df,
        %{"issue_type" => issue_type} = filter,
        %Scrivener.Config{} = pagination_config
      ) do
    {filter,
     df
     |> DF.filter(code == ^issue_type)
     |> order_issues_by_location()
     |> Commons.count_and_slice(pagination_config)}
  end

  def get_issues(%Explorer.DataFrame{} = df, %{}, %Scrivener.Config{} = pagination_config) do
    filter = %{"issue_type" => pick_default_issue_type(df)}

    get_issues(df, filter, pagination_config)
  end

  def get_issues(_, _, _), do: {%{"issue_type" => ""}, {0, []}}

  def pick_default_issue_type(%Explorer.DataFrame{} = df) do
    get_codes(df) |> List.first()
  end

  def get_codes(%Explorer.DataFrame{} = df), do: Commons.get_values(df, "code")

  def order_issues_by_location(%Explorer.DataFrame{} = df) do
    df
    |> DF.sort_by(&[&1["resource.filename"], &1["resource.line"], &1["message"]])
  end

  @impl Transport.Validators.NeTEx.ResultsAdapter
  def french_profile_compliance_check, do: :none

  @impl Transport.Validators.NeTEx.ResultsAdapter
  def digest(validation_result) do
    %{
      "summary" => summary(validation_result),
      "stats" => count_by_severity(validation_result),
      "max_severity" => count_max_severity(validation_result)
    }
  end

  @impl Transport.Validators.NeTEx.ResultsAdapter
<<<<<<< HEAD
  def to_dataframe(errors) do
    Commons.to_dataframe(errors, fn _ -> %{} end)
  end
=======
  def to_dataframe(errors), do: Commons.to_dataframe(errors, fn _ -> %{} end)
>>>>>>> da155896

  @impl Transport.Validators.NeTEx.ResultsAdapter
  def to_binary_result(result) do
    result
    |> Map.values()
    |> List.flatten()
    |> to_dataframe()
    |> Commons.to_binary()
  end
end<|MERGE_RESOLUTION|>--- conflicted
+++ resolved
@@ -5,10 +5,7 @@
 
   use Gettext, backend: TransportWeb.Gettext
 
-<<<<<<< HEAD
   require Explorer.DataFrame, as: DF
-=======
->>>>>>> da155896
   alias Transport.Validators.NeTEx.ResultsAdapters.Commons
 
   @behaviour Transport.Validators.NeTEx.ResultsAdapter
@@ -215,13 +212,7 @@
   end
 
   @impl Transport.Validators.NeTEx.ResultsAdapter
-<<<<<<< HEAD
-  def to_dataframe(errors) do
-    Commons.to_dataframe(errors, fn _ -> %{} end)
-  end
-=======
   def to_dataframe(errors), do: Commons.to_dataframe(errors, fn _ -> %{} end)
->>>>>>> da155896
 
   @impl Transport.Validators.NeTEx.ResultsAdapter
   def to_binary_result(result) do
