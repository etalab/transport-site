--- conflicted
+++ resolved
@@ -191,11 +191,6 @@
     end
   end
 
-<<<<<<< HEAD
-  @spec severity_level(binary()) :: integer()
-  def severity_level(key), do: severities_map()[key] |> Map.get(:level)
-
-=======
   @doc """
   iex> Gettext.put_locale("en")
   iex> format_severity("error", 1)
@@ -208,7 +203,6 @@
   iex> format_severity("error", 2)
   "2 erreurs"
   """
->>>>>>> 1b5802e0
   @spec format_severity(binary(), non_neg_integer()) :: binary()
   def format_severity(key, count) do
     case key do
