--- conflicted
+++ resolved
@@ -311,7 +311,6 @@
 msgstr ""
 
 #, elixir-autogen, elixir-format
-<<<<<<< HEAD
 msgid "Dataset"
 msgstr ""
 
@@ -333,11 +332,12 @@
 
 #, elixir-autogen, elixir-format
 msgid "Your download statistics"
-=======
+msgstr ""
+
+#, elixir-autogen, elixir-format
 msgid "Download proxy statistics"
 msgstr ""
 
 #, elixir-autogen, elixir-format
 msgid "You will find below proxy statistics for your resources. Statistics can be downloaded at the bottom of the page."
->>>>>>> 6fd2f5e3
 msgstr ""