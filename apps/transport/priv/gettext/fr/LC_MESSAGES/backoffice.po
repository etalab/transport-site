--- conflicted
+++ resolved
@@ -262,14 +262,14 @@
 msgstr "Notifications envoyées au cours des %{nb_days} derniers jours."
 
 #, elixir-autogen, elixir-format
-<<<<<<< HEAD
 msgid "Publisher type"
 msgstr "Type de publicateur"
 
 #, elixir-autogen, elixir-format
 msgid "published by"
 msgstr "publié par"
-=======
+
+#, elixir-autogen, elixir-format
 msgid "There is % {n} resource in this dataset"
 msgid_plural "There are %{n} resources in this dataset"
 msgstr[0] "Il y a %{n} ressource dans ce jeu de données"
@@ -285,5 +285,4 @@
 
 #, elixir-autogen, elixir-format
 msgid "Resource historization"
-msgstr "Historisation des ressources"
->>>>>>> 12889fc6
+msgstr "Historisation des ressources"