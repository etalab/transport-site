## `msgid`s in this file come from POT (.pot) files.
##
## Do not add, change, or remove `msgid`s manually here as
## they're tied to the ones in the corresponding POT file
## (with the same domain).
##
## Use `mix gettext.extract --merge` or `mix gettext.merge`
## to merge POT files into PO files.
msgid ""
msgstr ""
"Language: fr\n"

#, elixir-autogen
msgid "Add"
msgstr "Ajouter"

#, elixir-autogen
msgid "Add a dataset"
msgstr "Ajouter un jeu de données"

msgid "INSEE Code"
msgstr "Code INSEE"

#, elixir-autogen
msgid "Valid datasets available"
msgstr "Jeux de données disponibles"

msgid "data.gouv.fr id"
msgstr "id data.gouv.fr"

#, elixir-autogen
msgid "name"
msgstr "Nom du jeu de données sur le PAN"

msgid "Dataset added with success"
msgstr "Jeux de données ajouté avec succès"

msgid "Dataset not added"
msgstr "Échec à l’ajout du jeu de données"

msgid "Dataset imported with success"
msgstr "Jeux de données ajouté avec succès"

msgid "Dataset not imported"
msgstr "Échec à l’import du jeu de données"

#, elixir-autogen
msgid "Could not delete dataset"
msgstr "Impossible de supprimer le jeu de données"

msgid "Dataset deleted"
msgstr "Jeu de données supprimé"

msgid "Could not add dataset"
msgstr "Impossible d’ajouter le jeu de données"

msgid "Add a partner"
msgstr "Ajout d'un partenaire"

#, elixir-autogen, elixir-format
msgid "Dataset's url"
msgstr "URL du dataset sur data.gouv.fr"

#, elixir-autogen, elixir-format
msgid "Unable to find dataset"
msgstr "Impossible de trouver le jeu de données"

#, elixir-autogen, elixir-format
msgid "Import all datasets from data.gouv"
msgstr "Importer tous les jeux de données depuis data.gouv"

#, elixir-autogen, elixir-format
msgid "Outdated"
msgstr "Périmés"

#, elixir-autogen, elixir-format
msgid "Show all datasets"
msgstr "Montrer tous les jeux de données"

#, elixir-autogen, elixir-format
msgid "Edit"
msgstr "Éditer"

#, elixir-autogen, elixir-format
msgid "Edit a dataset"
msgstr "Édition d'un jeu de données"

#, elixir-autogen, elixir-format
msgid "Associated territory"
msgstr "Territoire associé"

#, elixir-autogen, elixir-format
msgid "Choose one"
msgstr "Choisissez l'une des options"

#, elixir-autogen, elixir-format
msgid "Dataset linked to a list of cities in data.gouv.fr"
msgstr "Jeu de données rattaché à des communes sur data.gouv.fr"

#, elixir-autogen, elixir-format
msgid "Dataset linked to a region"
msgstr "Jeu de données rattaché à une région"

#, elixir-autogen, elixir-format
msgid "Dataset linked to an AOM"
msgstr "Jeu de données rattaché à une AOM"

#, elixir-autogen, elixir-format
msgid "Name of the associtated territory (used in the title of the dataset)"
msgstr "Nom du territoire associé (utilisé dans le titre du jeu de données)"

#, elixir-autogen, elixir-format
msgid "National dataset"
msgstr "Jeu de données national"

#, elixir-autogen, elixir-format
msgid "GTFS with fatal failure"
msgstr "GTFS avec erreur irrécupérable"

#, elixir-autogen, elixir-format
msgid "Cancel"
msgstr "Annuler"

#, elixir-autogen, elixir-format
msgid "Other actions on the dataset"
msgstr "Autres actions associées au dataset"

#, elixir-autogen, elixir-format
msgid "Imports history"
msgstr "Historique des imports"

#, elixir-autogen, elixir-format
msgid "date / time"
msgstr "date / heure"

#, elixir-autogen, elixir-format
msgid "error message"
msgstr "message d'erreur"

#, elixir-autogen, elixir-format
msgid "success"
msgstr "succès"

#, elixir-autogen, elixir-format
msgid "Rapport de complétude des imports"
msgstr ""

#, elixir-autogen, elixir-format
msgid "With a resource not available"
msgstr "Ayant une ressource non disponible"

#, elixir-autogen, elixir-format
msgid "With licence unspecified"
msgstr "Sans licence spécifiée"

#, elixir-autogen, elixir-format
msgid "With more than 1 GTFS"
msgstr "Ayant plus de 1 GTFS"

#, elixir-autogen, elixir-format
msgid "Show only datasets"
msgstr "Montrer seulement les jeux de données"

#, elixir-autogen, elixir-format
msgid "Proxy configuration"
msgstr "Configuration du proxy"

#, elixir-autogen, elixir-format
msgid "Update all AOMs"
msgstr "Mettre à jour toutes les AOMs"

#, elixir-autogen, elixir-format
msgid "Jobs"
msgstr "Jobs"

#, elixir-autogen, elixir-format
msgid "GBFS requests"
msgstr "Requêtes GBFS"

#, elixir-autogen, elixir-format
msgid "With a resource under 90% availability"
msgstr "Ayant une ressource sous les 90% de disponibilité"

#, elixir-autogen, elixir-format
msgid "See dataset on website"
msgstr "Voir le jeu de données sur le site"

#, elixir-autogen, elixir-format
msgid "This dataset is not historicized on purpose."
msgstr "Ce jeu de données n'est pas historisé intentionnellement."

#, elixir-autogen, elixir-format
msgid "GTFS Transport validator - Force validation"
msgstr "Validateur GTFS Transport - Validation forcée"

#, elixir-autogen, elixir-format
msgid "Validations"
msgstr "Validations"

#, elixir-autogen, elixir-format
msgid "Archived"
msgstr "Archivés"

#, elixir-autogen, elixir-format
msgid "Changements d'URLs stables"
msgstr ""

#, elixir-autogen, elixir-format
msgid "Cache debug"
msgstr "Debug du cache"

#, elixir-autogen, elixir-format
msgid "Deleted"
msgstr "Supprimés"

#, elixir-autogen, elixir-format
msgid "GTFS data import"
msgstr ""

#, elixir-autogen, elixir-format
msgid "Phoenix LiveDashboard"
msgstr "Phoenix LiveDashboard"

#, elixir-autogen, elixir-format, fuzzy
msgid "Datetime"
msgstr "Date / heure"

#, elixir-autogen, elixir-format
msgid "Emails"
msgstr "E-mails"

#, elixir-autogen, elixir-format
msgid "Notification reason"
msgstr "Motif de notification"

#, elixir-autogen, elixir-format
msgid "Notifications sent"
msgstr "Notifications envoyées"

#, elixir-autogen, elixir-format
msgid "Notifications sent in the last %{nb_days} days."
msgstr "Notifications envoyées au cours des %{nb_days} derniers jours."

#, elixir-autogen, elixir-format
msgid "Publisher type"
msgstr "Type de publicateur"

#, elixir-autogen, elixir-format
msgid "published by"
msgstr "publié par"

#, elixir-autogen, elixir-format
msgid "There is % {n} resource in this dataset"
msgid_plural "There are %{n} resources in this dataset"
msgstr[0] "Il y a %{n} ressource dans ce jeu de données"
msgstr[1] "Il y a %{n} ressources dans ce jeu de données"

#, elixir-autogen, elixir-format
msgid "Last historization"
msgstr "Dernière historisation"

#, elixir-autogen, elixir-format
msgid "Resource"
msgstr "Ressource"

#, elixir-autogen, elixir-format
msgid "Resource historization"
msgstr "Historisation des ressources"

#, elixir-autogen, elixir-format
<<<<<<< HEAD
msgid "National GTFS map"
msgstr "Carte nationale GTFS"
=======
msgid "Legal owners"
msgstr "Représentants légaux"

#, elixir-autogen, elixir-format
msgid "or"
msgstr "ou"

#, elixir-autogen, elixir-format, fuzzy
msgid "Company SIREN code"
msgstr "Code SIREN d'une entreprise"
>>>>>>> 713633f2
<|MERGE_RESOLUTION|>--- conflicted
+++ resolved
@@ -268,10 +268,10 @@
 msgstr "Historisation des ressources"
 
 #, elixir-autogen, elixir-format
-<<<<<<< HEAD
 msgid "National GTFS map"
 msgstr "Carte nationale GTFS"
-=======
+
+#, elixir-autogen, elixir-format
 msgid "Legal owners"
 msgstr "Représentants légaux"
 
@@ -281,5 +281,4 @@
 
 #, elixir-autogen, elixir-format, fuzzy
 msgid "Company SIREN code"
-msgstr "Code SIREN d'une entreprise"
->>>>>>> 713633f2
+msgstr "Code SIREN d'une entreprise"