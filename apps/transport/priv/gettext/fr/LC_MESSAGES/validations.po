## `msgid`s in this file come from POT (.pot) files.
##
## Do not add, change, or remove `msgid`s manually here as
## they're tied to the ones in the corresponding POT file
## (with the same domain).
##
## Use `mix gettext.extract --merge` or `mix gettext.merge`
## to merge POT files into PO files.
msgid ""
msgstr ""
"Language: fr\n"

#, elixir-format
msgid "No validation available"
msgstr "Pas de validation disponibles"

#, elixir-format
msgid "Other resources"
msgstr "Autres ressources"

#, elixir-format
msgid "Unable to validate file"
msgstr "Impossible de valider le fichier"

#, elixir-format
msgid "Check a GTFS file's quality"
msgstr "Analyser la qualité d’un fichier GTFS"

#, elixir-format
msgid "Upload"
msgstr "Envoyer"

#, elixir-format
msgid "GTFS review report"
msgstr "Rapport de l’analyse de fichier GTFS"

#, elixir-format
msgid "This report can be shared with"
msgstr "Ce bilan peut être partagé via"

#, elixir-format
msgid "this permanent link"
msgstr "ce lien permanent"

#, elixir-format
msgid "Nice work, there are no issues!"
msgstr "Félicitations, aucune erreur n'a été trouvée !"

#, elixir-format
msgid "network"
msgid_plural "networks"
msgstr[0] "réseau"
msgstr[1] "réseaux"

#, elixir-format
msgid "transport mode"
msgid_plural "transport modes"
msgstr[0] "mode de transport"
msgstr[1] "modes de transport"

#, elixir-format
msgid "File name"
msgstr "Nom du fichier"

#, elixir-format
msgid "It is valid from"
msgstr "Le fichier couvre la période du "

#, elixir-format
msgid "Resource details"
msgstr "Détails de la ressource"

#, elixir-format
msgid "This resource file is part of the dataset"
msgstr "Cette ressource fait partie du jeu de données"

#, elixir-format
msgid "Validation report"
msgstr "Rapport de validation"

#, elixir-format
msgid "number of stop areas"
msgstr "nombre de zones d'arrêts (stop areas)"

#, elixir-format
msgid "number of stop points"
msgstr "nombre de stops (stop points)"

#, elixir-format
msgid "to"
msgstr "au"

#, elixir-format
msgid "explanations"
msgstr "Voici le bilan automatisé sur la qualité du fichier GTFS. "
"Cette validation ne concerne que la structure des données et pas la complétude ni l’exactitude des horaires. "

#, elixir-format
msgid "Show anyway"
msgstr "Afficher quand même"

#, elixir-format
msgid "Stops visualization is quite big"
msgstr "La visualisation des arrêts est volumineuse"

#, elixir-format
msgid "Stops and routes visualization of the GTFS file"
msgstr "Aperçu des arrêts et lignes de la ressource GTFS"

#, elixir-format
msgid "GeoJSON format contains only the spatial information of the resource (stops coordinates, eventually lines shapes)\n              It corresponds to the data you can see on the map below."
msgstr "Le format GeoJSON ne contient que les informations géographiques de la ressource (position des arrêts, éventuellement tracé des lignes), telles que vous les visualisez sur la carte ci-dessous."

#, elixir-format
msgid "This resource is also available in the following formats:"
msgstr "Cette ressource est également disponible dans les formats suivants :"

#, elixir-format
msgctxt "errors"
msgid "error"
msgid_plural "errors"
msgstr[0] "erreur"
msgstr[1] "erreurs"

#, elixir-format
<<<<<<< HEAD
msgid "Errors:"
msgstr "Erreurs :"

#, elixir-format
msgid "Showing only the first %{nb} errors."
msgstr "Montre seulement les %{nb} premières lignes."

#, elixir-format
msgid "This resource should follow its schema <a href=\"%{link}\" target=\"_blank\">%{schema}</a>."
msgstr "Cette ressource doit suivre le schéma <a href=\"%{link}\" target=\"_blank\">%{schema}</a>."

#, elixir-format
msgid "Validation details"
msgstr "Rapport de validation"

#, elixir-format
msgid "No error detected"
msgstr "Pas d'erreur"
=======
msgid "This GeoJSON was up-to-date with the GTFS resource %{hours} ago."
msgstr "Ce GeoJSON était bien à jour avec la ressource GTFS il y a %{hours}."

#, elixir-format
msgid "Visualization up-to-date %{hours} ago."
msgstr "Visualisation à jour il y a %{hours}."
>>>>>>> 638c48ba
<|MERGE_RESOLUTION|>--- conflicted
+++ resolved
@@ -123,7 +123,6 @@
 msgstr[1] "erreurs"
 
 #, elixir-format
-<<<<<<< HEAD
 msgid "Errors:"
 msgstr "Erreurs :"
 
@@ -142,11 +141,11 @@
 #, elixir-format
 msgid "No error detected"
 msgstr "Pas d'erreur"
-=======
+
+#, elixir-format
 msgid "This GeoJSON was up-to-date with the GTFS resource %{hours} ago."
 msgstr "Ce GeoJSON était bien à jour avec la ressource GTFS il y a %{hours}."
 
 #, elixir-format
 msgid "Visualization up-to-date %{hours} ago."
-msgstr "Visualisation à jour il y a %{hours}."
->>>>>>> 638c48ba
+msgstr "Visualisation à jour il y a %{hours}."