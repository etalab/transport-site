--- conflicted
+++ resolved
@@ -312,7 +312,6 @@
 msgstr "Espace producteur"
 
 #, elixir-autogen, elixir-format
-<<<<<<< HEAD
 msgid "Dataset"
 msgstr "Resource"
 
@@ -335,11 +334,11 @@
 #, elixir-autogen, elixir-format
 msgid "Your download statistics"
 msgstr "Vos statistiques de téléchargements"
-=======
+
+#, elixir-autogen, elixir-format
 msgid "Download proxy statistics"
 msgstr "Télécharger les statistiques du proxy"
 
 #, elixir-autogen, elixir-format
 msgid "You will find below proxy statistics for your resources. Statistics can be downloaded at the bottom of the page."
-msgstr "Vous trouverez ci-dessous les statistiques du proxy pour vos ressources. Les statistiques peuvent être téléchargées en bas de page."
->>>>>>> 6fd2f5e3
+msgstr "Vous trouverez ci-dessous les statistiques du proxy pour vos ressources. Les statistiques peuvent être téléchargées en bas de page."