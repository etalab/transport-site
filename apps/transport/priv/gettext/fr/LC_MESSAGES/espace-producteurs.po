--- conflicted
+++ resolved
@@ -234,12 +234,8 @@
 msgstr "Votre logo personnalisé"
 
 #, elixir-autogen, elixir-format
-<<<<<<< HEAD
 msgid "Your logo has been received. It will be replaced soon."
 msgstr "Votre logo a bien été reçu. Il sera remplacé dans quelques instants."
-=======
-msgid "Your logo has been received. We will get back to you soon."
-msgstr "Votre logo a bien été reçu. Nous reviendrons vers vous rapidement."
 
 #, elixir-autogen, elixir-format
 msgid "Remove the custom logo"
@@ -247,5 +243,4 @@
 
 #, elixir-autogen, elixir-format
 msgid "Your custom logo has been removed."
-msgstr "Votre logo personnalisé a été supprimé."
->>>>>>> d52a9574
+msgstr "Votre logo personnalisé a été supprimé."