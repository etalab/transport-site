--- conflicted
+++ resolved
@@ -162,40 +162,23 @@
 #, elixir-autogen, elixir-format, fuzzy
 msgid "Error"
 msgid_plural "Errors"
-<<<<<<< HEAD
-msgstr[0] "%{count} Erreurs"
-msgstr[1] "%{count} Erreurs"
-=======
 msgstr[0] "%{count} erreur"
 msgstr[1] "%{count} erreurs"
->>>>>>> 1b5802e0
 
 #, elixir-autogen, elixir-format, fuzzy
 msgid "Fatal failure"
 msgid_plural "Fatal failures"
-<<<<<<< HEAD
-msgstr[0] "%{count} échecs irrécupérables"
-=======
 msgstr[0] "%{count} échec irrécupérable"
->>>>>>> 1b5802e0
 msgstr[1] "%{count} échecs irrécupérables"
 
 #, elixir-autogen, elixir-format, fuzzy
 msgid "Information"
 msgid_plural "Informations"
-<<<<<<< HEAD
-msgstr[0] "%{count} informations"
-=======
 msgstr[0] "%{count} information"
->>>>>>> 1b5802e0
 msgstr[1] "%{count} informations"
 
 #, elixir-autogen, elixir-format, fuzzy
 msgid "Warning"
 msgid_plural "Warnings"
-<<<<<<< HEAD
-msgstr[0] "%{count} avertissements"
-=======
 msgstr[0] "%{count} avertissement"
->>>>>>> 1b5802e0
 msgstr[1] "%{count} avertissements"