--- conflicted
+++ resolved
@@ -126,18 +126,6 @@
 msgstr "Cette option vous permet d'ajouter la ressource sur data.gouv.fr depuis ici, sans avoir à vous y rendre. Vous souhaitez remplacer une ressource par une version plus à jour ? <a href=\"%{url}\">Mettez à jour la ressource</a> plutôt."
 
 #, elixir-autogen, elixir-format
-<<<<<<< HEAD
-msgid "An authentication is required to access this SIRI feed."
-msgstr "Une authentification est requise pour accéder à ce flux SIRI."
-
-#, elixir-autogen, elixir-format
-msgid "SIRI authentication"
-msgstr "Authentification SIRI"
-
-#, elixir-autogen, elixir-format
-msgid "The key (RequestorRef) to provide is <code class=\"inline\" id=\"siri_requestor_ref\">%{requestor_ref}</code>."
-msgstr "La clé (RequestorRef) à renseigner est <code class=\"inline\" id=\"siri_requestor_ref\">%{requestor_ref}</code>."
-=======
 msgid "Date"
 msgstr "Date"
 
@@ -168,4 +156,15 @@
 #, elixir-autogen, elixir-format, fuzzy
 msgid "Format:"
 msgstr "Format :"
->>>>>>> 6e9a8933
+
+#, elixir-autogen, elixir-format
+msgid "An authentication is required to access this SIRI feed."
+msgstr "Une authentification est requise pour accéder à ce flux SIRI."
+
+#, elixir-autogen, elixir-format
+msgid "SIRI authentication"
+msgstr "Authentification SIRI"
+
+#, elixir-autogen, elixir-format
+msgid "The key (RequestorRef) to provide is <code class=\"inline\" id=\"siri_requestor_ref\">%{requestor_ref}</code>."
+msgstr "La clé (RequestorRef) à renseigner est <code class=\"inline\" id=\"siri_requestor_ref\">%{requestor_ref}</code>."