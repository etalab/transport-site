--- conflicted
+++ resolved
@@ -40,14 +40,14 @@
 msgstr "jeu de données"
 
 #, elixir-autogen, elixir-format
-<<<<<<< HEAD
 msgid "Park and ride database"
 msgstr "P+R issus de la Base Nationale des Lieux de Stationnement"
 
 #, elixir-autogen, elixir-format
 msgid "park-and-ride-explanation"
 msgstr "Données des parkings relais présents au sein du %{link} de la Base Nationale des Lieux de Stationnement"
-=======
+
+#, elixir-autogen, elixir-format
 msgid "Execute"
 msgstr "Exécuter"
 
@@ -81,5 +81,4 @@
 
 #, elixir-autogen, elixir-format
 msgid "Requestor ref"
-msgstr "Requestor ref"
->>>>>>> 9fc6a7d8
+msgstr "Requestor ref"