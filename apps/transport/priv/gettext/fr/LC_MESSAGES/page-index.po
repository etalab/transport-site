## `msgid`s in this file come from POT (.pot) files.
##
## Do not add, change, or remove `msgid`s manually here as
## they’re tied to the ones in the corresponding POT file
## (with the same domain).
##
## Use `mix gettext.extract --merge` or `mix gettext.merge`
## to merge POT files into PO files.
msgid ""
msgstr ""
"Language: fr\n"

msgid "Publish my data"
msgstr "Publier des données"

msgid "Reuse data"
msgstr "Réutiliser des données"

msgid "Email address"
msgstr "Adresse email"

msgid "Subscribe to our email newsletter to receive update"
msgstr "Pour être informé·e des nouveautés, inscrivez-vous à notre newsletter :"

msgid "SUBSCRIBE"
msgstr "INSCRIPTION"

msgid "Join us on"
msgstr "Rejoignez-nous sur"

msgid "Download presentation"
msgstr "Télécharger la présentation"

msgid "Publication guide"
msgstr "Guide de publication"

msgid "Find dataset"
msgstr "Trouvez un jeu de données"

#, elixir-format
msgid "Follow us on twitter"
msgstr "Suivez-nous sur twitter"

#, elixir-format
msgid "title"
msgstr "Le Point d’Accès National aux données de transport"

#, elixir-format
msgid "subtitle"
msgstr "Rassembler les données de toute l’offre de mobilité à travers la France"

#, elixir-format
msgid "Long distance coach"
msgstr "Autocars longue distance"

#, elixir-format
msgid "Public transport - realtime traffic"
msgstr "Transport public collectif - horaires temps réel"

#, elixir-format
msgid "dataset"
msgid_plural "datasets"
msgstr[0] "%{count} jeu de données"
msgstr[1] "%{count} jeux de données"

#, elixir-format
msgid "See newly added datasets"
msgstr "Voir les jeux de données récents"

#, elixir-format
msgid "Coming soon"
msgstr "À venir dans les prochains mois"

#, elixir-format
msgid "Car and motorbike sharing"
msgstr "Voitures et scooters en libre-service"

#, elixir-format
msgid "Rail transport"
msgstr "Transport ferroviaire"

#, elixir-format
msgid "Sea and river transport"
msgstr "Transport maritime et fluvial"

#, elixir-format
msgid "Learn more"
msgstr "En savoir plus"

#, elixir-format
msgid "Regions covered"
msgstr "régions couvertes"

#, elixir-format
msgid "Scheduled public transit"
msgstr "Pour les horaires théoriques des transports en commun :"

#, elixir-format
msgid "See more statistics"
msgstr "Voir plus de statistiques et de cartes"

#, elixir-format
msgid "Territories covered"
msgstr "<abbr title=\"Autorité organistatrice des mobilités\">AOMs</abbr> couvertes"

#, elixir-format
msgid "Territory coverage"
msgstr "Couverture du territoire"

#, elixir-format
msgid "covered"
msgstr "couverte"

#, elixir-format
msgid "on"
msgstr "sur"

#, elixir-format
msgid "of the population"
msgstr "de la population"

#, elixir-format
msgid "Are you producing transport data ?"
msgstr "Vous produisez des données de transport ?"

#, elixir-format
msgid "Who is reusing data from"
msgstr "Qui réutilise des données de"

#, elixir-format
msgid "producer description"
msgstr "<abbr title=\"Autorité organistatrice des mobilités\">AOMs</abbr>, opérateurs de transport… : vous êtes tenus de publier vos données relatives à l’information voyageur sur le Point d’Accès National. L’équipe de transport.data.gouv.fr vous accompagne dans leur mise en qualité, mise en conformité et publication."

#, elixir-format
msgid "reusers list description"
msgstr "Les réutilisateurs listés ici sont ceux ayant déclaré une réutilisation sur la plate-forme."

#, elixir-format
msgid "Ask for help"
msgstr "Demander de l’aide"

#, elixir-format
msgid "Close the form"
msgstr "Fermer le formulaire"

#, elixir-format
msgid "I'd like to be informed"
msgstr "Je souhaite être tenu·e au courant"

#, elixir-format
msgid "Close the menu"
msgstr "Fermer le formulaire"

#, elixir-format
msgid "Search data for a region, a city, a network…"
msgstr "Cherchez les données d’une région, d’une ville, d’un réseau…"

#, elixir-format
<<<<<<< HEAD
msgid "Other informations"
msgstr "Autres informations"

#, elixir-format
=======
>>>>>>> f60abc2a
msgid "Datasets"
msgstr "Jeux de données"

#, elixir-format
msgid "Road works"
msgstr "Travaux sur voirie"

#, elixir-format
msgid "Use our APIs"
msgstr "Utiliser nos API"

#, elixir-format
msgid "Use the map"
msgstr "Rechercher sur la carte"

#, elixir-format
msgid "You can also"
msgstr "Vous pouvez également"

#, elixir-format
msgid "A freely accessible service"
msgstr "Une plateforme GRATUITE et librement ACCESSIBLE"

#, elixir-format
msgid "ALL French open mobility data at the same place"
msgstr "Un catalogue EXHAUSTIF de données ouvertes"

#, elixir-format
msgid "Available data by theme"
msgstr "Les données disponibles par thème"

#, elixir-format
msgid "Online tools to ease data reuses"
msgstr "Des outils pour faciliter leur réutilisation"

#, elixir-format
msgid "Selected formats"
msgstr "Formats homogènes"

#, elixir-format
msgid "Selected licences"
msgstr "Licences harmonisées"

#, elixir-format
msgid "facilitators list description, %{link}"
msgstr "Voir la %{link} de nos facilitateurs"

#, elixir-format
msgid "full list"
msgstr "liste complète"

#, elixir-format
msgid "They help us achieve our mission"
msgstr "Ils nous aident dans notre mission"<|MERGE_RESOLUTION|>--- conflicted
+++ resolved
@@ -156,13 +156,6 @@
 msgstr "Cherchez les données d’une région, d’une ville, d’un réseau…"
 
 #, elixir-format
-<<<<<<< HEAD
-msgid "Other informations"
-msgstr "Autres informations"
-
-#, elixir-format
-=======
->>>>>>> f60abc2a
 msgid "Datasets"
 msgstr "Jeux de données"
 
