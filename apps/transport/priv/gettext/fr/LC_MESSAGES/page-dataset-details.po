--- conflicted
+++ resolved
@@ -535,10 +535,9 @@
 msgstr "Ressources avec schéma"
 
 #, elixir-autogen, elixir-format
-<<<<<<< HEAD
 msgid "Browse the API"
 msgstr "Lien vers l'API"
-=======
+
+#, elixir-autogen, elixir-format
 msgid "The <a href=\"%{link}\" target=\"_blank\">timestamp field</a> appears to be too old compared to the current time: the delay is %{seconds} seconds. Try to update your feed at most every 30 seconds."
-msgstr "Le <a href=\"%{link}\">champ timestamp</a> contient une valeur ancienne par rapport à la date courante : l'écart est de %{seconds} secondes. Essayez de mettre à jour le flux toutes les 30 secondes au plus."
->>>>>>> ac0ad38e
+msgstr "Le <a href=\"%{link}\">champ timestamp</a> contient une valeur ancienne par rapport à la date courante : l'écart est de %{seconds} secondes. Essayez de mettre à jour le flux toutes les 30 secondes au plus."