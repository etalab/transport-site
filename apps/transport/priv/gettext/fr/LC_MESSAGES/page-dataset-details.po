## `msgid`s in this file come from POT (.pot) files.
##
## Do not add, change, or remove `msgid`s manually here as
## they're tied to the ones in the corresponding POT file
## (with the same domain).
##
## Use `mix gettext.extract --merge` or `mix gettext.merge`
## to merge POT files into PO files.
msgid ""
msgstr ""
"Language: fr\n"

msgid "GTFS Validation"
msgstr "Validations GTFS"

msgid "Notices"
msgstr "Astuces"

msgid "Warnings"
msgstr "Avertissements"

#, elixir-autogen
msgid "Posted on %{datetime}"
msgstr "le %{datetime}"

#, elixir-autogen
msgid "Respond"
msgstr "Répondre"

#, elixir-autogen
msgid "Begin a new conversation"
msgstr "Ouvrir une discussion"

#, elixir-autogen
msgid "Title"
msgstr "Titre"

msgid "You need to be connected to post comments"
msgstr "Vous devez être identifié pour écrire un commentaire."

msgid "Publish a modified version dataset"
msgstr "Publier une version modifiée du jeu de données"

msgid "Modified datasets"
msgstr "Jeux de données modifiés"

msgid "There is no linked dataset yet"
msgstr "Il n'y a pas encore de jeu de données lié"

msgid "Subscribe to dataset"
msgstr "S'abonner à ce jeu de données"

msgid "Unsubscribe to dataset"
msgstr "Se désabonner de ce jeu de données"

#, elixir-autogen
msgid "Object ID"
msgstr "Identifiant"

#, elixir-autogen
msgid "Object name"
msgstr "Nom de l’objet"

#, elixir-autogen
msgid "Related object ID"
msgstr "Identifiant associé"

msgid "Severity"
msgstr "Gravité"

msgid "Fatal"
msgstr "Fatale"

msgid "Error"
msgstr "Erreur"

msgid "Warning"
msgstr "Avertissement"

msgid "Notice"
msgstr "Information"

msgid "UnusedStop"
msgstr "Arrêt inutilisé"

msgid "Slow"
msgstr "Véhicule très lent entre deux arrêts"

msgid "ExcessiveSpeed"
msgstr "Véhicule très rapide entre deux arrêts"

msgid "NegativeTravelTime"
msgstr "Durée de trajet négative"

msgid "CloseStops"
msgstr "Arrêts très proches"

msgid "NullDuration"
msgstr "Durée de trajet nulle"

msgid "InvalidReference"
msgstr "Référence vers un objet inexistant"

msgid "InvalidArchive"
msgstr "Impossible d’ouvrir l’archive GTFS"

msgid "MissingRouteName"
msgstr "Nom de route manquant"

msgid "MissingId"
msgstr "Identifiant manquant"

msgid "MissingCoordinates"
msgstr "Coordonnées manquantes"

msgid "MissingName"
msgstr "Nom manquant"

msgid "InvalidCoordinates"
msgstr "Coordonnées manquantes"

msgid "InvalidRouteType"
msgstr "Type de route invalide"

#, elixir-autogen
msgid "You need to be connected to start a discussion"
msgstr "Vous devez être identifié pour commencer une discussion."

#, elixir-autogen
msgid "Answer published"
msgstr "Réponse publiée"

#, elixir-autogen
msgid "New discussion started"
msgstr "Nouvelle discussion commencée"

#, elixir-autogen
msgid "Unable to publish the answer"
msgstr "Impossible de publier la réponse"

#, elixir-autogen
msgid "Unable to start a new discussion"
msgstr "Impossible de commencer une nouvelle discussion"

#, elixir-autogen, elixir-format
msgid "Start a new discussion"
msgstr "Initier une nouvelle discussion"

#, elixir-autogen, elixir-format
msgid "See on data.gouv.fr"
msgstr "Voir sur data.gouv.fr"

#, elixir-autogen, elixir-format
msgid "Details"
msgstr "Détails"

#, elixir-autogen, elixir-format
msgid "Website"
msgstr "Site internet"

#, elixir-autogen, elixir-format
msgid "tags: "
msgstr "Mots-clefs"

#, elixir-autogen, elixir-format
msgid "Outdated"
msgstr "Périmé"

#, elixir-autogen, elixir-format
msgid "Community resources"
msgstr "Ressources communautaires"

#, elixir-autogen, elixir-format
msgid "Reuses"
msgstr "Réutilisations"

#, elixir-autogen, elixir-format
msgid "Licence"
msgstr "Licence"

#, elixir-autogen, elixir-format
msgid "You're using this dataset? %{a_start}Send an email!%{a_end}"
msgstr "Vous réutilisez ce jeu de données ? %{a_start}Envoyez-nous un message%{a_end} afin que l’on puisse en discuter et mettre en avant votre réutilisation."

#, elixir-autogen, elixir-format
msgid "Display more"
msgstr "Voir plus"

#, elixir-autogen, elixir-format
msgid "Display less"
msgstr "Voir moins"

#, elixir-autogen, elixir-format
msgid "Subscribe to comments"
msgstr "S'abonner aux discussions de ce jeu de données"

#, elixir-autogen, elixir-format
msgid "Unsubscribe to comments"
msgstr "Se désabonner des discussions de ce jeu de données"

#, elixir-autogen, elixir-format
msgid "Log in"
msgstr "Identifiez-vous"

#, elixir-autogen, elixir-format
msgid "to subscribe to comments of this dataset."
msgstr "pour vous abonner aux discussions de ce jeu de données."

#, elixir-autogen, elixir-format
msgid "No error detected"
msgstr "Pas d'erreur"

#, elixir-autogen, elixir-format
msgid "This dataset has been removed from data.gouv.fr"
msgstr "Ce jeu de données a été supprimé de data.gouv.fr"

#, elixir-autogen, elixir-format
msgid "Backed up resources"
msgstr "Ressources historisées"

#, elixir-autogen, elixir-format
msgid "%{start} to %{end}"
msgstr "%{start} au %{end}"

#, elixir-autogen, elixir-format
msgid "Format"
msgstr "Format"

#, elixir-autogen, elixir-format
msgid "Publication date"
msgstr "Date de publication"

#, elixir-autogen, elixir-format
msgid "Validity period"
msgstr "Période de validité"

#, elixir-autogen, elixir-format
msgid "File"
msgstr "Fichier"

#, elixir-autogen, elixir-format
msgid "Get details about this dataset via an %{start_link}API call%{end_link}"
msgstr "Récupérer des détails sur ce jeu de données via un %{start_link}appel à l'API%{end_link}"

#, elixir-autogen, elixir-format
msgid "dataset"
msgstr "jeu de données"

#, elixir-autogen, elixir-format
msgid "Other datasets"
msgstr "Autres jeux de données"

#, elixir-autogen, elixir-format
msgid "Resources"
msgstr "Ressources"

#, elixir-autogen, elixir-format
msgid "Visualization"
msgstr "Visualisation"

#, elixir-autogen, elixir-format
msgid "Data type"
msgstr "Type de données"

#, elixir-autogen, elixir-format
msgid "Covered area"
msgstr "Couverture spatiale"

#, elixir-autogen, elixir-format
msgid "during validation"
msgstr "lors de la validation"

#, elixir-autogen, elixir-format
msgid "Download"
msgstr "Télécharger"

#, elixir-autogen, elixir-format
msgid "details"
msgstr "détails"

#, elixir-autogen, elixir-format
msgid "resource format"
msgstr "format de la ressource"

#, elixir-autogen, elixir-format
msgid "real-time"
msgstr "temps réel"

#, elixir-autogen, elixir-format
msgid "Real-time visualization of "
msgstr "Visualisation temps-réel de "

#, elixir-autogen, elixir-format
msgid "Visualization of the resource"
msgstr "Visualisation de la ressource"

#, elixir-autogen, elixir-format
msgid "Features available in the resource:"
msgstr "Données présentes dans la ressource :"

#, elixir-autogen, elixir-format
msgid "Unavailable resources"
msgstr "Ressources non disponibles"

#, elixir-autogen, elixir-format
msgid "Those resources are listed by the provider but are unreachable for now"
msgstr "Ces ressources sont référencées, mais ne semblent pas accessibles pour le moment"

#, elixir-autogen, elixir-format
msgid "Up to date"
msgstr "À jour"

#, elixir-autogen, elixir-format
msgid "Not"
msgstr "Non"

#, elixir-autogen, elixir-format
msgid "available"
msgstr "disponible"

#, elixir-autogen, elixir-format
msgid "Reuses are temporarily unavailable"
msgstr "Les réutilisations sont temporairement indisponibles"

#, elixir-autogen, elixir-format
msgid "Resource declared schema"
msgstr "La ressource déclare utiliser ce schéma"

#, elixir-autogen, elixir-format
msgid "Version %{version}"
msgstr "Version %{version}"

#, elixir-autogen, elixir-format
msgid "Past versions of the dataset resources are available in the %{link} section."
msgstr "Des versions précédentes des ressources de ce jeu de données sont disponibles dans la section %{link}."

#, elixir-autogen, elixir-format
msgid "time to live (%{feed})"
msgstr "durée de vie (%{feed})"

#, elixir-autogen, elixir-format
msgid "download availability over the last %{nb} days"
msgstr "disponibilité au téléchargement durant les %{nb} derniers jours"

#, elixir-autogen, elixir-format
msgid "Download availability"
msgstr "Disponibilité au téléchargement"

#, elixir-autogen, elixir-format
msgid "Learn more"
msgstr "En savoir plus"

#, elixir-autogen, elixir-format
msgid "availability-test-explanations"
msgstr "Nous testons la disponibilité de cette ressource au téléchargement toutes les heures, en effectuant une requête HTTP de type <code class=\"inline\">HEAD</code> dont le temps de réponse doit être inférieur à 5 secondes. Si nous détectons une indisponibilité, nous effectuons un nouveau test toutes les 10 minutes, jusqu'à ce que la ressource soit à nouveau disponible.<br><br>Pour les flux SIRI et SIRI Lite, nous effectuons une requête HTTP de type <code class=\"inline\">GET</code> : nous considérons une réponse avec un code 401 ou 405 comme étant disponible."

#, elixir-autogen, elixir-format
msgid "last content modification"
msgstr "date de dernière modification du contenu"

#, elixir-autogen, elixir-format
msgid "unknown"
msgstr "inconnue"

#, elixir-autogen, elixir-format
msgid "Additional service"
msgstr "Service supplémentaire"

#, elixir-autogen, elixir-format
msgid "Between %{start} and %{end}"
msgstr "Du %{start} au %{end}"

#, elixir-autogen, elixir-format
msgid "Detour"
msgstr "Déviation"

#, elixir-autogen, elixir-format
msgid "From %{start}"
msgstr "À partir du %{start}"

#, elixir-autogen, elixir-format
msgid "Modified service"
msgstr "Service modifié"

#, elixir-autogen, elixir-format
msgid "No service"
msgstr "Pas de service"

#, elixir-autogen, elixir-format
msgid "Other effect"
msgstr "Autre effet"

#, elixir-autogen, elixir-format
msgid "Reduced service"
msgstr "Service réduit"

#, elixir-autogen, elixir-format, fuzzy
msgid "See details"
msgstr "Voir le détail"

#, elixir-autogen, elixir-format
msgid "Service alerts"
msgstr "<span lang=\"en\"><i>Service alerts</i></span> (infos trafic)"

#, elixir-autogen, elixir-format
msgid "Stop moved"
msgstr "Arrêt déplacé"

#, elixir-autogen, elixir-format
msgid "Unknown effect"
msgstr "Effet inconnu"

#, elixir-autogen, elixir-format
msgid "Until %{end}"
msgstr "Jusqu'au %{end}"

#, elixir-autogen, elixir-format
msgid "Significant delays"
msgstr "Retards importants"

#, elixir-autogen, elixir-format
msgid "GTFS-RT feed content"
msgstr "Contenu du flux GTFS-RT"

#, elixir-autogen, elixir-format
msgid "Copy to clipboard"
msgstr "Copier dans le presse-papier"

#, elixir-autogen, elixir-format, fuzzy
msgid "Here is a display of service alerts contained in this feed at %{date}."
msgstr "Voici un aperçu des informations de trafic présentes dans ce flux le %{date}."

#, elixir-autogen, elixir-format
msgid "See full payload"
msgstr "Voir le contenu du flux"

#, elixir-autogen, elixir-format
msgid "Other datasets of %{name}"
msgstr "Autres jeux de données de %{name}"

#, elixir-autogen, elixir-format
msgid "Could not decode the GTFS-RT feed."
msgstr "Impossible de décoder le flux GTFS-RT"

#, elixir-autogen, elixir-format
msgid "Decoded GTFS-RT feed"
msgstr "Flux GTFS-RT décodé"

#, elixir-autogen, elixir-format
msgid "The GTFS-RT feed should be accessible over HTTP, without authentication and use the Protobuf format."
msgstr "Le flux GTFS-RT doit être accessible en HTTP, sans authentification et utiliser le format Protobuf."

#, elixir-autogen, elixir-format
msgid "Here is the decoded GTFS-RT feed Protobuf at %{date}. You can look at <a href=\"%{link}\" target=\"_blank\">the GTFS-RT documentation</a>."
msgstr "Voici le flux GTFS-RT décodé au format Protobuf le %{date}. Vous pouvez consulter <a href=\"%{link}\" target=\"_blank\">la documentation GTFS-RT</a>."

#, elixir-autogen, elixir-format
msgid "Entities"
msgstr "Entités"

#, elixir-autogen, elixir-format
msgid "Entities present in this feed at %{date}."
msgstr "Entités présentes dans ce flux le %{date}."

#, elixir-autogen, elixir-format
msgid "Entities seen in the last %{nb} days."
msgstr "Entités présentes dans ce flux lors des %{nb} derniers jours."

#, elixir-autogen, elixir-format
msgid "Documentation"
msgstr "Documentation"

#, elixir-autogen, elixir-format
msgid "Reusers can share in this section edits made on resources%{odbl_text}. <a href=\"%{datagouv_link}\" target=\"_blank\">Publish your own ressource</a> on data.gouv.fr or <a href=\"%{doc_link}\" target=\"_blank\">browse our documentation.</a>"
msgstr "Les réutilisateurs peuvent partager dans cette section les modifications apportées à une ressource%{odbl_text}. <a href=\"%{datagouv_link}\" target=\"_blank\">Publiez votre ressource</a> sur data.gouv.fr ou <a href=\"%{doc_link}\" target=\"_blank\">consultez la documentation.</a>"

#, elixir-autogen, elixir-format
msgid ", in accordance with the share-alike clause (article 4.4) of <a href=\"%{doc_link}\" target=\"_blank\">the ODbL License</a>"
msgstr ", conformément à la clause de partage à l’identique (article 4.4) de la <a href=\"%{doc_link}\" target=\"_blank\">licence ODbL</a>"

#, elixir-autogen, elixir-format
msgid "Feed decoding failed"
msgstr "Le décodage du flux a échoué"

#, elixir-autogen, elixir-format
msgid "Specific usage conditions"
msgstr "Conditions Particulières d'utilisation"

#, elixir-autogen, elixir-format
msgid "and "
msgstr "et "

#, elixir-autogen, elixir-format
msgid "Producers can share in this section design guidelines, documentation, etc. Use the <a href=\"%{url}\" target=\"_blank\">documentation type</a> on data.gouv.fr."
msgstr "Les producteurs peuvent partager dans cette section : charte graphique, documentation, etc. Utilisez <a href=\"%{url}\" target=\"_blank\">le type documentation</a> sur data.gouv.fr."

#, elixir-autogen, elixir-format
msgid "Resources with a schema"
msgstr "Ressources avec schéma"

#, elixir-autogen, elixir-format
msgid "Browse the API"
msgstr "Lien vers l'API"

#, elixir-autogen, elixir-format
msgid "The <a href=\"%{link}\" target=\"_blank\">timestamp field</a> appears to be too old compared to the current time: the delay is %{seconds} seconds. Try to update your feed at most every 30 seconds."
msgstr "Le <a href=\"%{link}\">champ timestamp</a> contient une valeur ancienne par rapport à la date courante : l'écart est de %{seconds} secondes. Essayez de mettre à jour le flux toutes les 30 secondes au plus."

#, elixir-autogen, elixir-format
msgid "Displaying the last %{nb} backed up resources."
msgstr "Affiche les %{nb} dernières ressources historisées."

#, elixir-autogen, elixir-format
msgid "Data published by"
msgstr "Données publiées par"

#, elixir-autogen, elixir-format
msgid "This dataset has been archived from data.gouv.fr on %{date}"
msgstr "Ce jeu de données a été archivé de data.gouv.fr le %{date}"

#, elixir-autogen, elixir-format
msgid "Try me!"
msgstr "Essayez-moi !"

#, elixir-autogen, elixir-format
msgid "Real-time data"
msgstr "Données temps réel"

#, elixir-autogen, elixir-format
msgid "Static data"
msgstr "Données statiques"

#, elixir-autogen, elixir-format
msgid "Automatic conversions"
msgstr "Conversions automatiques"

#, elixir-autogen, elixir-format
msgid "Accessibility issue"
msgstr "Problème d'accessibilité"

#, elixir-autogen, elixir-format
msgid "No effect"
msgstr "Pas d'impact"

#, elixir-autogen, elixir-format
msgid "Cannot determine the relevant GTFS file to use to perform a GTFS-RT validation."
msgstr "Impossible de déterminer le fichier GTFS à utiliser pour effectuer une validation du GTFS-RT."

#, elixir-autogen, elixir-format
msgid "GTFS file to use with the GTFS-RT feed"
msgstr "Fichier GTFS à utiliser avec le flux GTFS-RT"

#, elixir-autogen, elixir-format
msgid "Related resources"
msgstr "Ressources associées"

#, elixir-autogen, elixir-format
msgid "OSM community guidelines"
msgstr "Règles de la communauté OSM"

#, elixir-autogen, elixir-format
msgid "Climate and Resilience bill"
msgstr "Loi climat et résilience"

#, elixir-autogen, elixir-format
msgid "compulsory data reuse"
msgstr "intégration obligatoire de données"

#, elixir-autogen, elixir-format
msgid "Date"
msgstr "Date"

#, elixir-autogen, elixir-format
msgid "Notification reason"
msgstr "Motif de notification"

#, elixir-autogen, elixir-format
msgid "Notifications sent"
msgstr "Notifications envoyées"

#, elixir-autogen, elixir-format
msgid "If you are a data producer, you can <a href=\"%{url}\" target=\"_blank\">manage how you receive these notifications</a> from your Producer section."
msgstr "Si vous êtes producteur de données, vous pouvez <a href=\"%{url}\" target=\"_blank\">personnaliser ces notifications</a> depuis votre Espace producteur."

#, elixir-autogen, elixir-format
msgid "transport.data.gouv.fr automatically sends notifications to data producers in order to improve the quality of data. The following notifications have been sent in the last %{nb} days."
msgstr "transport.data.gouv.fr envoie automatiquement des notifications au producteur du jeu de données afin d'en améliorer la qualité. Les notifications suivantes ont été envoyées au cours des %{nb} derniers jours."

#, elixir-autogen, elixir-format
msgid "loading discussions..."
msgstr "chargement des discussions..."

#, elixir-autogen, elixir-format
msgid "This transport service operates seasonally. The associated resources may be outdated depending on the time of year. Contact the data producer through Discussions for more information."
msgstr "Le service de transport de ce jeu de donnée ne fonctionne pas toute l'année et les ressources associées peuvent être périmées selon la période de l'année. Nous vous invitons à contacter le producteur via les discussions pour plus d'information."

#, elixir-autogen, elixir-format
msgid "data producer"
msgstr "Producteur de la donnée"

#, elixir-autogen, elixir-format
msgid "Respond and close"
msgstr "Répondre et clore"

#, elixir-autogen, elixir-format
msgid "Quality indicators"
msgstr "Indicateurs qualité"

#, elixir-autogen, elixir-format
msgid "Latest quality indicators"
msgstr "Derniers indicateurs qualité"

#, elixir-autogen, elixir-format
msgid "transport.data.gouv.fr computes quality indicators daily to assess the quality of the published data. <i class=\"fa fa-external-link-alt\"></i> <a href=\"%{doc_url}\" target=\"_blank\">Learn more</a>."
msgstr "transport.data.gouv.fr calcule des indicateurs qualité de manière quotidienne afin de mieux appréhender les données publiées. <i class=\"fa fa-external-link-alt\"></i> <a href=\"%{doc_url}\" target=\"_blank\">En savoir plus</a>."

#, elixir-autogen, elixir-format
<<<<<<< HEAD
msgid "Description"
msgstr "Description"

#, elixir-autogen, elixir-format
msgid "Fare attributes"
msgstr "Attributs tarifaires"

#, elixir-autogen, elixir-format
msgid "Fare rules"
msgstr "Règles tarifaires"

#, elixir-autogen, elixir-format
msgid "File or field"
msgstr "Fichier ou champ"

#, elixir-autogen, elixir-format
msgid "Line color"
msgstr "Couleur de la ligne"

#, elixir-autogen, elixir-format
msgid "Line long name"
msgstr "Nom long de la ligne"

#, elixir-autogen, elixir-format
msgid "Line short name or line number"
msgstr "Nom court ou n° de la ligne"

#, elixir-autogen, elixir-format
msgid "On-demand transport"
msgstr "Transport à la demande"

#, elixir-autogen, elixir-format
msgid "Quantity"
msgstr "Quantité"

#, elixir-autogen, elixir-format
msgid "Status"
msgstr "Statut"

#, elixir-autogen, elixir-format
msgid "Stop accessibility"
msgstr "Accessibilité de l'arrêt"

#, elixir-autogen, elixir-format
msgid "The possibility of carrying a bicycle in the vehicle"
msgstr "La possibilité de transporter un vélo dans le véhicule "

#, elixir-autogen, elixir-format
msgid "Transfers"
msgstr "Correspondances"

#, elixir-autogen, elixir-format
msgid "Trip accessibility"
msgstr "Accessibilité de la course"

#, elixir-autogen, elixir-format
msgid "Trip headsign"
msgstr "Destination de la course"

#, elixir-autogen, elixir-format
msgid "Trip shapes"
msgstr "Tracés d'itinéraires"

#, elixir-autogen, elixir-format
msgid "The following table displays if the file/field is present in the GTFS."
msgstr "Le tableau ci-dessous affiche si le fichier/champ est présent dans le GTFS."
=======
msgid "Availability rate"
msgstr "Taux de disponibilité"

#, elixir-autogen, elixir-format
msgid "Latest modification"
msgstr "Dernière modification"
>>>>>>> 6e649830
<|MERGE_RESOLUTION|>--- conflicted
+++ resolved
@@ -615,7 +615,6 @@
 msgstr "transport.data.gouv.fr calcule des indicateurs qualité de manière quotidienne afin de mieux appréhender les données publiées. <i class=\"fa fa-external-link-alt\"></i> <a href=\"%{doc_url}\" target=\"_blank\">En savoir plus</a>."
 
 #, elixir-autogen, elixir-format
-<<<<<<< HEAD
 msgid "Description"
 msgstr "Description"
 
@@ -682,11 +681,11 @@
 #, elixir-autogen, elixir-format
 msgid "The following table displays if the file/field is present in the GTFS."
 msgstr "Le tableau ci-dessous affiche si le fichier/champ est présent dans le GTFS."
-=======
+
+#, elixir-autogen, elixir-format
 msgid "Availability rate"
 msgstr "Taux de disponibilité"
 
 #, elixir-autogen, elixir-format
 msgid "Latest modification"
-msgstr "Dernière modification"
->>>>>>> 6e649830
+msgstr "Dernière modification"