## `msgid`s in this file come from POT (.pot) files.
##
## Do not add, change, or remove `msgid`s manually here as
## they're tied to the ones in the corresponding POT file
## (with the same domain).
##
## Use `mix gettext.extract --merge` or `mix gettext.merge`
## to merge POT files into PO files.
msgid ""
msgstr ""
"Language: fr\n"

msgid "GTFS Validation"
msgstr "Validations GTFS"

msgid "Notices"
msgstr "Astuces"

msgid "Warnings"
msgstr "Avertissements"

#, elixir-autogen
msgid "Posted on"
msgstr "le"

#, elixir-autogen
msgid "Respond"
msgstr "Répondre"

#, elixir-autogen
msgid "Begin a new conversation"
msgstr "Ouvrir une discussion"

#, elixir-autogen
msgid "Title"
msgstr "Titre"

msgid "You need to be connected to post comments"
msgstr "Vous devez être identifié pour écrire un commentaire."

msgid "Publish a modified version dataset"
msgstr "Publier une version modifiée du jeu de données"

msgid "Modified datasets"
msgstr "Jeux de données modifiés"

msgid "There is no linked dataset yet"
msgstr "Il n'y a pas encore de jeu de données lié"

msgid "Subscribe to dataset"
msgstr "S'abonner à ce jeu de données"

msgid "Unsubscribe to dataset"
msgstr "Se désabonner de ce jeu de données"

#, elixir-autogen
msgid "Object ID"
msgstr "Identifiant"

#, elixir-autogen
msgid "Object name"
msgstr "Nom de l’objet"

#, elixir-autogen
msgid "Related object ID"
msgstr "Identifiant associé"

msgid "Severity"
msgstr "Gravité"

msgid "Fatal"
msgstr "Fatale"

msgid "Error"
msgstr "Erreur"

msgid "Warning"
msgstr "Avertissement"

msgid "Notice"
msgstr "Information"

msgid "UnusedStop"
msgstr "Arrêt inutilisé"

msgid "Slow"
msgstr "Véhicule très lent entre deux arrêts"

msgid "ExcessiveSpeed"
msgstr "Véhicule très rapide entre deux arrêts"

msgid "NegativeTravelTime"
msgstr "Durée de trajet négative"

msgid "CloseStops"
msgstr "Arrêts très proches"

msgid "NullDuration"
msgstr "Durée de trajet nulle"

msgid "InvalidReference"
msgstr "Référence vers un objet inexistant"

msgid "InvalidArchive"
msgstr "Impossible d’ouvrir l’archive GTFS"

msgid "MissingRouteName"
msgstr "Nom de route manquant"

msgid "MissingId"
msgstr "Identifiant manquant"

msgid "MissingCoordinates"
msgstr "Coordonnées manquantes"

msgid "MissingName"
msgstr "Nom manquant"

msgid "InvalidCoordinates"
msgstr "Coordonnées manquantes"

msgid "InvalidRouteType"
msgstr "Type de route invalide"

#, elixir-autogen
msgid "You need to be connected to start a discussion"
msgstr "Vous devez être identifié pour commencer une discussion."

#, elixir-autogen
msgid "Answer published"
msgstr "Réponse publiée"

#, elixir-autogen
msgid "New discussion started"
msgstr "Nouvelle discussion commencée"

#, elixir-autogen
msgid "Unable to publish the answer"
msgstr "Impossible de publier la réponse"

#, elixir-autogen
msgid "Unable to start a new discussion"
msgstr "Impossible de commencer une nouvelle discussion"

#, elixir-autogen, elixir-format
msgid "Start a new discussion"
msgstr "Initier une nouvelle discussion"

#, elixir-autogen, elixir-format
msgid "Unable to retrieve discussions from data.gouv.fr"
msgstr "Impossible de récupérer les discussions depuis data.gouv.fr, veuillez recharger la page"

#, elixir-autogen, elixir-format
msgid "See on data.gouv.fr"
msgstr "Voir sur data.gouv.fr"

#, elixir-autogen, elixir-format
msgid "Details"
msgstr "Détails"

#, elixir-autogen, elixir-format
msgid "Website"
msgstr "Site internet"

#, elixir-autogen, elixir-format
msgid "tags: "
msgstr "Mots-clefs"

#, elixir-autogen, elixir-format
msgid "Outdated"
msgstr "Périmé"

#, elixir-autogen, elixir-format
msgid "Community resources"
msgstr "Ressources communautaires"

#, elixir-autogen, elixir-format
msgid "Reuses"
msgstr "Réutilisations"

#, elixir-autogen, elixir-format
msgid "Licence"
msgstr "Licence"

#, elixir-autogen, elixir-format
msgid "You're using this dataset? %{a_start}Send an email!%{a_end}"
msgstr "Vous réutilisez ce jeu de données ? %{a_start}Envoyez-nous un message%{a_end} afin que l’on puisse en discuter et mettre en avant votre réutilisation."

#, elixir-autogen, elixir-format
msgid "Display more"
msgstr "Voir plus"

#, elixir-autogen, elixir-format
msgid "Display less"
msgstr "Voir moins"

#, elixir-autogen, elixir-format
msgid "Subscribe to comments"
msgstr "S'abonner aux discussions ce jeu de données"

#, elixir-autogen, elixir-format
msgid "Unsubscribe to comments"
msgstr "Se désabonner des discussions ce jeu de données"

#, elixir-autogen, elixir-format
msgid "Log in"
msgstr "Identifiez-vous"

#, elixir-autogen, elixir-format
msgid "to subscribe to comments of this dataset."
msgstr "pour vous abonner aux discussions de ce jeu de données."

#, elixir-autogen, elixir-format
msgid "No error detected"
msgstr "Pas d'erreur"

#, elixir-autogen, elixir-format
msgid "This dataset has been removed from data.gouv.fr"
msgstr "Ce jeu de données a été supprimé de data.gouv.fr"

#, elixir-autogen, elixir-format
msgid "Backed up resources"
msgstr "Ressources historisées"

#, elixir-autogen, elixir-format
msgid "%{start} to %{end}"
msgstr "%{start} au %{end}"

#, elixir-autogen, elixir-format
msgid "Format"
msgstr "Format"

#, elixir-autogen, elixir-format
msgid "Publication date"
msgstr "Date de publication"

#, elixir-autogen, elixir-format
msgid "Validity period"
msgstr "Période de validité"

#, elixir-autogen, elixir-format
msgid "File"
msgstr "Fichier"

#, elixir-autogen, elixir-format
msgid "Get details about this dataset via an %{start_link}API call%{end_link}"
msgstr "Récupérer des détails sur ce jeu de données via un %{start_link}appel à l'API%{end_link}"

#, elixir-autogen, elixir-format
msgid "dataset"
msgstr "jeu de données"

#, elixir-autogen, elixir-format
msgid "Other datasets"
msgstr "Autres jeux de données"

#, elixir-autogen, elixir-format
msgid "Resources"
msgstr "Ressources"

#, elixir-autogen, elixir-format
msgid "Visualization"
msgstr "Visualisation"

#, elixir-autogen, elixir-format
msgid "Data type"
msgstr "Type de données"

#, elixir-autogen, elixir-format
msgid "Covered area"
msgstr "Couverture spatiale"

#, elixir-autogen, elixir-format
msgid "during validation"
msgstr "lors de la validation"

#, elixir-autogen, elixir-format
msgid "Data visualization available!"
msgstr "Visualisation des données disponible !"

#, elixir-autogen, elixir-format
msgid "Download"
msgstr "Télécharger"

#, elixir-autogen, elixir-format
msgid "details"
msgstr "détails"

#, elixir-autogen, elixir-format
msgid "resource format"
msgstr "format de la ressource"

#, elixir-autogen, elixir-format
msgid "real-time"
msgstr "temps réel"

#, elixir-autogen, elixir-format
msgid "Real-time visualization of "
msgstr "Visualisation temps-réel de "

#, elixir-autogen, elixir-format
msgid "Visualization of the resource"
msgstr "Visualisation de la ressource"

#, elixir-autogen, elixir-format
msgid "Dataset modes"
msgstr "Modes présents dans le jeu de données"

#, elixir-autogen, elixir-format
msgid "Features available in the resource:"
msgstr "Données présentes dans la ressource :"

#, elixir-autogen, elixir-format
msgid "unavailable resources"
msgstr "Ressources non disponibles"

#, elixir-autogen, elixir-format
msgid "Those resources are listed by the provider but are unreachable for now"
msgstr "Ces ressources sont référencées, mais ne semblent pas accessibles pour le moment"

#, elixir-autogen, elixir-format
msgid "Up to date"
msgstr "À jour"

#, elixir-autogen, elixir-format
msgid "Not"
msgstr "Non"

#, elixir-autogen, elixir-format
msgid "available"
msgstr "disponible"

#, elixir-autogen, elixir-format
msgid "Reuses are temporarily unavailable"
msgstr "Les réutilisations sont temporairement indisponibles"

#, elixir-autogen, elixir-format
msgid "Resource declared schema"
msgstr "La ressource déclare utiliser ce schéma"

#, elixir-autogen, elixir-format
msgid "Version %{version}"
msgstr "Version %{version}"

#, elixir-autogen, elixir-format
msgid "Past versions of the dataset resources are available in the %{link} section."
msgstr "Des versions précédentes des ressources de ce jeu de données sont disponibles dans la section %{link}."

#, elixir-autogen, elixir-format
msgid "time to live (%{feed})"
msgstr "durée de vie (%{feed})"

#, elixir-autogen, elixir-format
msgid "download availability over the last %{nb} days"
msgstr "disponibilité au téléchargement durant les %{nb} derniers jours"

#, elixir-autogen, elixir-format
msgid "Download availability"
msgstr "Disponibilité au téléchargement"

#, elixir-autogen, elixir-format
msgid "Learn more"
msgstr "En savoir plus"

#, elixir-autogen, elixir-format
msgid "availability-test-explanations"
msgstr "Nous testons la disponibilité de cette ressource au téléchargement toutes les heures, en effectuant une requête HTTP de type <code class=\"inline\">HEAD</code> dont le temps de réponse doit être inférieur à 5 secondes. Si nous détectons une indisponibilité, nous effectuons un nouveau test toutes les 10 minutes, jusqu'à ce que la ressource soit à nouveau disponible.<br><br>Pour les flux SIRI, nous effectuons une requête HTTP de type <code class=\"inline\">GET</code> : nous considérons une réponse avec un code 401 comme étant disponible."

#, elixir-autogen, elixir-format
msgid "last content modification"
msgstr "date de dernière modification du contenu"

#, elixir-autogen, elixir-format
msgid "unknown"
msgstr "inconnue"

#, elixir-autogen, elixir-format
msgid "Additional service"
msgstr "Service supplémentaire"

#, elixir-autogen, elixir-format
msgid "Between %{start} and %{end}"
msgstr "Du %{start} au %{end}"

#, elixir-autogen, elixir-format
msgid "Detour"
msgstr "Déviation"

#, elixir-autogen, elixir-format
msgid "From %{start}"
msgstr "À partir du %{start}"

#, elixir-autogen, elixir-format
msgid "Modified service"
msgstr "Service modifié"

#, elixir-autogen, elixir-format
msgid "No service"
msgstr "Pas de service"

#, elixir-autogen, elixir-format
msgid "Other effect"
msgstr "Autre effet"

#, elixir-autogen, elixir-format
msgid "Reduced service"
msgstr "Service réduit"

#, elixir-autogen, elixir-format, fuzzy
msgid "See details"
msgstr "Voir le détail"

#, elixir-autogen, elixir-format
msgid "Service alerts"
msgstr "<span lang=\"en\"><i>Service alerts</i></span> (infos trafic)"

#, elixir-autogen, elixir-format
msgid "Stop moved"
msgstr "Arrêt déplacé"

#, elixir-autogen, elixir-format
msgid "Unknown effect"
msgstr "Effet inconnu"

#, elixir-autogen, elixir-format
msgid "Until %{end}"
msgstr "Jusqu'au %{end}"

#, elixir-autogen, elixir-format
msgid "Significant delays"
msgstr "Retards importants"

#, elixir-autogen, elixir-format
msgid "GTFS-RT feed content"
msgstr "Contenu du flux GTFS-RT"

#, elixir-autogen, elixir-format
msgid "Copy to clipboard"
msgstr "Copier dans le presse-papier"

#, elixir-autogen, elixir-format, fuzzy
msgid "Here is a display of service alerts contained in this feed at %{date}."
msgstr "Voici un aperçu des informations de trafic présentes dans ce flux le %{date}."

#, elixir-autogen, elixir-format
msgid "See full payload"
msgstr "Voir le contenu du flux"

#, elixir-autogen, elixir-format
msgid "Other datasets of %{name}"
msgstr "Autres jeux de données de %{name}"

#, elixir-autogen, elixir-format
msgid "Could not decode the GTFS-RT feed."
msgstr "Impossible de décoder le flux GTFS-RT"

#, elixir-autogen, elixir-format
msgid "Decoded GTFS-RT feed"
msgstr "Flux GTFS-RT décodé"

#, elixir-autogen, elixir-format
msgid "The GTFS-RT feed should be accessible over HTTP, without authentication and use the Protobuf format."
msgstr "Le flux GTFS-RT doit être accessible en HTTP, sans authentification et utiliser le format Protobuf."

#, elixir-autogen, elixir-format
msgid "Here is the decoded GTFS-RT feed Protobuf at %{date}. You can look at <a href=\"%{link}\" target=\"_blank\">the GTFS-RT documentation</a>."
msgstr "Voici le flux GTFS-RT décodé au format Protobuf le %{date}. Vous pouvez consulter <a href=\"%{link}\" target=\"_blank\">la documentation GTFS-RT</a>."

#, elixir-autogen, elixir-format
msgid "Entities"
msgstr "Entités"

#, elixir-autogen, elixir-format
msgid "Entities present in this feed at %{date}."
msgstr "Entités présentes dans ce flux le %{date}."

#, elixir-autogen, elixir-format
msgid "Entities seen in the last %{nb} days."
msgstr "Entités présentes dans ce flux lors des %{nb} derniers jours."

#, elixir-autogen, elixir-format
msgid "Documentation"
msgstr "Documentation"

#, elixir-autogen, elixir-format
msgid "Reusers can share in this section edits made on resources%{odbl_text}. <a href=\"%{datagouv_link}\" target=\"_blank\">Publish your own ressource</a> on data.gouv.fr or <a href=\"%{doc_link}\" target=\"_blank\">browse our documentation.</a>"
msgstr "Les réutilisateurs peuvent partager dans cette section les modifications apportées à une ressource%{odbl_text}. <a href=\"%{datagouv_link}\" target=\"_blank\">Publiez votre ressource</a> sur data.gouv.fr ou <a href=\"%{doc_link}\" target=\"_blank\">consultez la documentation.</a>"

#, elixir-autogen, elixir-format
msgid ", in accordance with the share-alike clause (article 4.4) of <a href=\"%{doc_link}\" target=\"_blank\">the ODbL License</a>"
msgstr ", conformément à la clause de partage à l’identique (article 4.4) de la <a href=\"%{doc_link}\" target=\"_blank\">licence ODbL</a>"

#, elixir-autogen, elixir-format
msgid "Feed decoding failed"
msgstr "Le décodage du flux a échoué"

#, elixir-autogen, elixir-format
msgid "Specific usage conditions"
msgstr "Conditions Particulières d'utilisation"

#, elixir-autogen, elixir-format
msgid "and "
msgstr "et "

#, elixir-autogen, elixir-format
msgid "Producers can share in this section design guidelines, documentation, etc. Use the <a href=\"%{url}\" target=\"_blank\">documentation type</a> on data.gouv.fr."
msgstr "Les producteurs peuvent partager dans cette section : charte graphique, documentation, etc. Utilisez <a href=\"%{url}\" target=\"_blank\">le type documentation</a> sur data.gouv.fr."

#, elixir-autogen, elixir-format
msgid "Resources with a schema"
msgstr "Ressources avec schéma"

#, elixir-autogen, elixir-format
msgid "Browse the API"
msgstr "Lien vers l'API"

#, elixir-autogen, elixir-format
msgid "The <a href=\"%{link}\" target=\"_blank\">timestamp field</a> appears to be too old compared to the current time: the delay is %{seconds} seconds. Try to update your feed at most every 30 seconds."
msgstr "Le <a href=\"%{link}\">champ timestamp</a> contient une valeur ancienne par rapport à la date courante : l'écart est de %{seconds} secondes. Essayez de mettre à jour le flux toutes les 30 secondes au plus."

#, elixir-autogen, elixir-format
msgid "Displaying the last %{nb} backed up resources."
msgstr "Affiche les %{nb} dernières ressources historisées."

#, elixir-autogen, elixir-format
msgid "Missing features that <a href=\"%{doc_link}\" target=\"_blank\">can be specified in GTFS</a>:"
msgstr "Données absentes mais <a href=\"%{doc_link}\" target=\"_blank\">possibles à modéliser en GTFS</a> :"

#, elixir-autogen, elixir-format
msgid "Data published by"
msgstr "Données publiées par"

#, elixir-autogen, elixir-format
msgid "This dataset has been archived from data.gouv.fr on %{date}"
msgstr "Ce jeu de données a été archivé de data.gouv.fr le %{date}"

#, elixir-autogen, elixir-format
msgid "Try me!"
msgstr "Essayez-moi !"

#, elixir-autogen, elixir-format
msgid "Real-time data"
msgstr "Données temps réel"

#, elixir-autogen, elixir-format
msgid "Static data"
msgstr "Données statiques"

#, elixir-autogen, elixir-format
msgid "Automatic conversions"
msgstr "Conversions automatiques"

#, elixir-autogen, elixir-format
msgid "Accessibility issue"
msgstr "Problème d'accessibilité"

#, elixir-autogen, elixir-format
msgid "No effect"
msgstr "Pas d'impact"

#, elixir-autogen, elixir-format
msgid "Cannot determine the relevant GTFS file to use to perform a GTFS-RT validation."
msgstr "Impossible de déterminer le fichier GTFS à utiliser pour effectuer une validation du GTFS-RT."

#, elixir-autogen, elixir-format
msgid "GTFS file to use with the GTFS-RT feed"
msgstr "Fichier GTFS à utiliser avec le flux GTFS-RT"

#, elixir-autogen, elixir-format
<<<<<<< HEAD
msgid "Related resources"
msgstr "Ressources associées"
=======
msgid "OSM community guidelines"
msgstr "Règles de la communauté OSM"
>>>>>>> d045b0bb
<|MERGE_RESOLUTION|>--- conflicted
+++ resolved
@@ -567,10 +567,9 @@
 msgstr "Fichier GTFS à utiliser avec le flux GTFS-RT"
 
 #, elixir-autogen, elixir-format
-<<<<<<< HEAD
 msgid "Related resources"
 msgstr "Ressources associées"
-=======
+
+#, elixir-autogen, elixir-format
 msgid "OSM community guidelines"
-msgstr "Règles de la communauté OSM"
->>>>>>> d045b0bb
+msgstr "Règles de la communauté OSM"