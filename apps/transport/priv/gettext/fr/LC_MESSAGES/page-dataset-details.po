## `msgid`s in this file come from POT (.pot) files.
##
## Do not add, change, or remove `msgid`s manually here as
## they're tied to the ones in the corresponding POT file
## (with the same domain).
##
## Use `mix gettext.extract --merge` or `mix gettext.merge`
## to merge POT files into PO files.
msgid ""
msgstr ""
"Language: fr\n"

msgid "GTFS Validation"
msgstr "Validations GTFS"

msgid "Notices"
msgstr "Astuces"

msgid "Warnings"
msgstr "Avertissements"

msgid "Posted on"
msgstr "le"

msgid "Respond"
msgstr "Répondre"

msgid "Begin a new conversation"
msgstr "Ouvrir une discussion"

msgid "Title"
msgstr "Titre"

msgid "You need to be connected to post comments"
msgstr "Vous devez être identifié pour écrire un commentaire."

msgid "Publish a modified version dataset"
msgstr "Publier une version modifiée du jeu de données"

msgid "Modified datasets"
msgstr "Jeux de données modifiés"

msgid "There is no linked dataset yet"
msgstr "Il n'y a pas encore de jeu de données lié"

msgid "Subscribe to dataset"
msgstr "S'abonner à ce jeu de données"

msgid "Unsubscribe to dataset"
msgstr "Se désabonner de ce jeu de données"

msgid "Object ID"
msgstr "Identifiant"

msgid "Object name"
msgstr "Nom de l’objet"

msgid "Related object ID"
msgstr "Identifiant associé"

msgid "Severity"
msgstr "Gravité"

msgid "Fatal"
msgstr "Fatale"

msgid "Error"
msgstr "Erreur"

msgid "Warning"
msgstr "Avertissement"

msgid "Notice"
msgstr "Information"

msgid "UnusedStop"
msgstr "Arrêt inutilisé"

msgid "Slow"
msgstr "Véhicule très lent entre deux arrêts"

msgid "ExcessiveSpeed"
msgstr "Véhicule très rapide entre deux arrêts"

msgid "NegativeTravelTime"
msgstr "Durée de trajet négative"

msgid "CloseStops"
msgstr "Arrêts très proches"

msgid "NullDuration"
msgstr "Durée de trajet nulle"

msgid "InvalidReference"
msgstr "Référence vers un objet inexistant"

msgid "InvalidArchive"
msgstr "Impossible d’ouvrir l’archive GTFS"

msgid "MissingRouteName"
msgstr "Nom de route manquant"

msgid "MissingId"
msgstr "Identifiant manquant"

msgid "MissingCoordinates"
msgstr "Coordonnées manquantes"

msgid "MissingName"
msgstr "Nom manquant"

msgid "InvalidCoordinates"
msgstr "Coordonnées manquantes"

msgid "InvalidRouteType"
msgstr "Type de route invalide"

msgid "You need to be connected to start a discussion"
msgstr "Vous devez être identifié pour commencer une discussion."

msgid "Answer published"
msgstr "Réponse publiée"

msgid "New discussion started"
msgstr "Nouvelle discussion commencée"

msgid "Unable to publish the answer"
msgstr "Impossible de publier la réponse"

msgid "Unable to start a new discussion"
msgstr "Impossible de commencer une nouvelle discussion"

#, elixir-format
msgid "Start a new discussion"
msgstr "Initier une nouvelle discussion"

#, elixir-format
msgid "Unable to retrieve discussions from data.gouv.fr"
msgstr "Impossible de récupérer les discussions depuis data.gouv.fr, veuillez recharger la page"

#, elixir-format
msgid "See on data.gouv.fr"
msgstr "Voir sur data.gouv.fr"

#, elixir-format
msgid "Details"
msgstr "Détails"

#, elixir-format
msgid "Other datasets of "
msgstr "Autres jeux de données de "

#, elixir-format
msgid "Website"
msgstr "Site internet"

#, elixir-format
msgid "tags: "
msgstr "Mots-clef"

#, elixir-format
msgid "Outdated"
msgstr "Périmé"

#, elixir-format
msgid "Community ressources"
msgstr "Ressources communautaires"

#, elixir-format
msgid "GBFS resources"
msgstr "Ressources GBFS"

#, elixir-format
msgid "GTFS resources"
msgstr "Ressources GTFS"

#, elixir-format
msgid "NeTEx resources"
msgstr "Ressources NeTEx"

#, elixir-format
msgid "Reuses"
msgstr "Réutilisations"

#, elixir-format
msgid "License"
msgstr "Licence"

#, elixir-format
msgid "Specific usage conditions"
msgstr "Conditions Particulières d'utilisation"

#, elixir-format
msgid "and "
msgstr "et "

#, elixir-format
msgid "You're using this dataset? %{a_start}Send an email!%{a_end}"
msgstr "Vous réutilisez ce jeu de données ? %{a_start}Envoyez-nous un message%{a_end} afin que l’on puisse en discuter et mettre en avant votre réutilisation."

#, elixir-format
msgid "Display more"
msgstr "Voir plus"

#, elixir-format
msgid "Display less"
msgstr "Voir moins"

#, elixir-format
msgid "Subscribe to comments"
msgstr "S'abonner aux discussions ce jeu de données"

#, elixir-format
msgid "Unsubscribe to comments"
msgstr "Se désabonner des discussions ce jeu de données"

#, elixir-format
msgid "Log in"
msgstr "Identifiez-vous"

#, elixir-format
msgid "to subscribe to comments of this dataset."
msgstr "pour vous abonner aux discussions de ce jeu de données."

#, elixir-format
msgid "No error detected"
msgstr "Pas d'erreur"

#, elixir-format
msgid "This dataset has been removed from data.gouv.fr"
msgstr "Ce jeu de données a été supprimé de data.gouv.fr"

#, elixir-format
msgid "Backed up resources"
msgstr "Ressources historisées"

#, elixir-format
msgid "%{start} to %{end}"
msgstr "%{start} au %{end}"

#, elixir-format
msgid "current"
msgstr "courant"

#, elixir-format
msgid "Format"
msgstr "Format"

#, elixir-format
msgid "Publication date"
msgstr "Date de publication"

#, elixir-format
msgid "Validity period"
msgstr "Période de validité"

#, elixir-format
msgid "File"
msgstr "Fichier"

#, elixir-format
msgid "Get details about this dataset via an %{start_link}API call%{end_link}"
msgstr "Récupérer des détails sur ce jeu de données via un %{start_link}appel à l'API%{end_link}"

#, elixir-format
msgid "compatible with"
msgstr "compatible avec"

#, elixir-format
msgid "dataset"
msgstr "jeu de données"

#, elixir-format
msgid "Other datasets"
msgstr "Autres jeux de données"

#, elixir-format
msgid "Resources"
msgstr "Ressources"

#, elixir-format
msgid "Visualization"
msgstr "Visualisation"

#, elixir-format
msgid "Data type"
msgstr "Type de données"

#, elixir-format
msgid "Covered area"
msgstr "Couverture spatiale"

#, elixir-format
msgid "Impossible to read"
msgstr "Illisible"

#, elixir-format
msgid "GTFS real time resources"
msgstr "Ressources GTFS temps réel"

#, elixir-format
msgid "during validation"
msgstr "lors de la validation"

#, elixir-format
msgid "Data visualisation available!"
msgstr "Visualisation des données disponible !"

#, elixir-format
msgid "Download"
msgstr "Télécharger"

#, elixir-format
msgid "details"
msgstr "détails"

#, elixir-format
msgid "last update"
msgstr "dernière mise à jour"

#, elixir-format
msgid "resource format"
msgstr "format de la ressource"

#, elixir-format
msgid "see other formats"
msgstr "autres formats"

#, elixir-format
msgid "real-time"
msgstr "temps réel"

#, elixir-format
msgid "Real-time visualization of "
msgstr "Visualisation temps-réel de "

#, elixir-format
msgid "Visualization of the resource"
msgstr "Visualisation de la ressource"

#, elixir-format
msgid "Dataset modes"
msgstr "Modes présents dans le jeu de données"

#, elixir-format
msgid "Features available in the resource:"
msgstr "Données présentes dans la ressource :"

#, elixir-format
msgid "Modes available in the resource:"
msgstr "Modes de transport disponibles dans la ressource :"

#, elixir-format
msgid "unavailable resources"
msgstr "Ressources non disponibles"

#, elixir-format
msgid "Those resources are listed by the provider but are unreachable for now"
msgstr "Ces ressources sont référencées, mais ne semblent pas accessibles pour le moment"

#, elixir-format
msgid "Up to date"
msgstr "À jour"

#, elixir-format
msgid "Not"
msgstr "Non"

#, elixir-format
msgid "available"
msgstr "disponible"

#, elixir-format
msgid "Reuses are temporarily unavailable"
msgstr "Les réutilisations sont temporairement indisponibles"

#, elixir-format
msgid "Data producer"
msgstr "Producteur de la donnée"

#, elixir-format
msgid "Resource declared schema"
msgstr "La ressource déclare utiliser ce schéma"

#, elixir-format
<<<<<<< HEAD
msgid "GBFS versions"
msgstr "versions GBFS"
=======
msgid "Past versions of the dataset resources are available in the %{link} section."
msgstr "Des versions précédentes des ressources de ce jeu de données sont disponibles dans la section %{link}."
>>>>>>> a1e2d380
<|MERGE_RESOLUTION|>--- conflicted
+++ resolved
@@ -383,10 +383,9 @@
 msgstr "La ressource déclare utiliser ce schéma"
 
 #, elixir-format
-<<<<<<< HEAD
 msgid "GBFS versions"
 msgstr "versions GBFS"
-=======
+
+#, elixir-format
 msgid "Past versions of the dataset resources are available in the %{link} section."
-msgstr "Des versions précédentes des ressources de ce jeu de données sont disponibles dans la section %{link}."
->>>>>>> a1e2d380
+msgstr "Des versions précédentes des ressources de ce jeu de données sont disponibles dans la section %{link}."