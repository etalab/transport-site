## "msgid"s in this file come from POT (.pot) files.
###
### Do not add, change, or remove "msgid"s manually here as
### they're tied to the ones in the corresponding POT file
### (with the same domain).
###
### Use "mix gettext.extract --merge" or "mix gettext.merge"
### to merge POT files into PO files.
msgid ""
msgstr ""
"Language: fr\n"
"Plural-Forms: nplurals=2; plural=(n>1);\n"

#, elixir-autogen, elixir-format
msgid "All"
msgstr "Tout"

#, elixir-autogen, elixir-format
msgid "Data type"
msgstr "Type de données"

#, elixir-autogen, elixir-format
msgid "Manage notifications"
msgstr "Gérer vos notifications"

#, elixir-autogen, elixir-format
msgid "No results"
msgstr "Pas de résultats"

#, elixir-autogen, elixir-format
msgid "Notification bell"
msgstr "Icône de notifications"

#, elixir-autogen, elixir-format
msgid "Receive helpful notifications about your favorite datasets."
msgstr "Recevez des notifications pertinentes à propos de vos jeux de données favoris."

#, elixir-autogen, elixir-format
msgid "Receive notifications"
msgstr "Recevoir des notifications"

#, elixir-autogen, elixir-format
msgid "Reuser space"
msgstr "Espace réutilisateur"

#, elixir-autogen, elixir-format
msgid "Favorite datasets"
msgstr "Jeux de données favoris"

#, elixir-autogen, elixir-format
msgid "Actions"
msgstr "Actions"

#, elixir-autogen, elixir-format
msgid "data expiration notification explanation"
msgstr "Vous êtes alerté à l’approche de la date de fin du calendrier de fonctionnement."

#, elixir-autogen, elixir-format
msgid "resources changed notification explanation"
msgstr "Vous êtes alerté lorsque des ressources sont ajoutées, supprimées ou que l’URL est modifiée."

#, elixir-autogen, elixir-format
msgid "unavailable resources notification explanation"
msgstr "Vous êtes alerté au bout de 6h consécutives pendant lesquelles une ressource ne peut pas être téléchargée."

#, elixir-autogen, elixir-format
msgid "validation errors notification explanation"
msgstr "Vous êtes alerté lorsqu’une ressource ne respecte pas les spécifications des normes/standards/schémas correspondants."

#, elixir-autogen, elixir-format
msgid "Global notifications"
msgstr "Notifications générales"

#, elixir-autogen, elixir-format
msgid "Notifications by dataset"
msgstr "Notifications par jeu de données"

#, elixir-autogen, elixir-format
msgid "notifications are good for you"
msgstr "Les notifications e-mail vous préviennent des problèmes de qualité ou d’indisponibilité qui pourraient affecter vos réutilisations des données de transport. Afin d’activer les notifications sur un jeu de données, mettez-le d’abord en favori (icône ❤️ sur la page du jeu de donnée).<br/><br/>Vous pouvez également suivre l’activité générale de transport.data.gouv.fr à travers les commentaires et nouveaux jeux de données."

#, elixir-autogen, elixir-format
msgid "Access your reuser space"
msgstr "Accédez à votre espace réutilisateur"

#, elixir-autogen, elixir-format
msgid "Set up notifications"
msgstr "Gérez vos notifications"

#, elixir-autogen, elixir-format
msgid "To log in, you will be redirected to data.gouv.fr, the open platform for French public data"
msgstr "Pour vous identifier vous allez être redirigé vers data.gouv.fr, la plateforme ouverte des données publiques françaises."

#, elixir-autogen, elixir-format
msgid "Welcome!"
msgstr "Bienvenue !"

#, elixir-autogen, elixir-format
msgid "transport.data.gouv.fr helps you follow the data you reuse"
msgstr "transport.data.gouv.fr vous aide à suivre les données que vous réutilisez"

#, elixir-autogen, elixir-format
msgid "transport.data.gouv.fr is affiliated with data.gouv.fr, the open platform for French public data"
msgstr "transport.data.gouv.fr est affilié à data.gouv.fr : la plateforme ouverte des données publiques françaises"

#, elixir-autogen, elixir-format
msgid "reuser-space-intro"
msgstr "Pour ajouter un favori et bénéficier des services de suivi et d'amélioration de la qualité des jeux de données que vous réutilisez, vous devez au préalable vous connecter puis cliquer sur l'icône ❤️ sur la page du jeu de données."

#, elixir-autogen, elixir-format
msgid "%{dataset_title} has been removed from your favorites"
msgstr "%{dataset_title} a été retiré de vos favoris"

#, elixir-autogen, elixir-format
msgid "Cancel"
msgstr "Annuler"

#, elixir-autogen, elixir-format
msgid "Remove from favorites"
msgstr "Supprimer de vos favoris"

#, elixir-autogen, elixir-format
msgid "Discussions"
msgstr "Discussions"

#, elixir-autogen, elixir-format
msgid "Improved data sharing"
msgstr "Repartage des données améliorées"

#, elixir-autogen, elixir-format
msgid "Preferences"
msgstr "Préférences"

#, elixir-autogen, elixir-format
msgid "This feature is coming soon!"
msgstr "Cette fonctionnalité arrive bientôt !"

#, elixir-autogen, elixir-format
msgid "Warning, you are going to remove \"%{dataset_title}\" from your favorites. You will lose any settings or actions you previously performed on this dataset."
msgstr "Attention, vous allez supprimer le jeu de données \"%{dataset_title}\" de vos favoris. Vous allez perdre tous les paramétrages ou actions que vous avez réalisés précédemment sur ce jeu de données."

#, elixir-autogen, elixir-format
msgid "Only GTFS files are eligible for now."
msgstr "Seuls les fichiers GTFS sont éligibles pour le moment."

#, elixir-autogen, elixir-format
msgid "Share improved data"
msgstr "Repartager vos données améliorées"

#, elixir-autogen, elixir-format
msgid "Your improved data URL"
msgstr "Lien vers vos données améliorées"

#, elixir-autogen, elixir-format
msgid "Step 1: choose the initial resource from the producer"
msgstr "Étape 1 : sélectionnez la ressource initiale du producteur"

#, elixir-autogen, elixir-format
msgid "Step 2: add the URL to download your improved data"
msgstr "Étape 2 : renseignez l'URL de téléchargement de votre fichier amélioré"

#, elixir-autogen, elixir-format
msgid "You already shared improved data for this dataset, thanks!"
msgstr "Vous avez déjà partagé des données améliorées pour ce jeu de données, merci !"

#, elixir-autogen, elixir-format
msgid "Your improved data has been saved."
msgstr "Vos données améliorées ont bien été sauvegardées."

#, elixir-autogen, elixir-format
msgid "Manage settings"
msgstr "Gérer les paramètres"

#, elixir-autogen, elixir-format
msgid "Name"
msgstr "Nom"

#, elixir-autogen, elixir-format
msgid "Organisation"
msgstr "Organisation"

#, elixir-autogen, elixir-format
msgid "Secret"
msgstr "Secret"

#, elixir-autogen, elixir-format
msgid "Settings"
msgstr "Paramètres"

#, elixir-autogen, elixir-format
msgid "There are no tokens yet."
msgstr "Il n'y a pas de tokens pour le moment."

#, elixir-autogen, elixir-format
msgid "Tokens"
msgstr "Tokens"

#, elixir-autogen, elixir-format
msgid "Update your preferences, manage tokens to access data."
msgstr "Gérer vos préférences, gérer vos tokens pour accéder aux données."

#, elixir-autogen, elixir-format
msgid "A name identifying the application using this token."
msgstr "Un nom identifiant l'application utilisant ce token."

#, elixir-autogen, elixir-format
msgid "Create"
msgstr "Créer"

#, elixir-autogen, elixir-format
msgid "Create a new token"
msgstr "Créer un nouveau token"

#, elixir-autogen, elixir-format
msgid "Token name"
msgstr "Nom du token"

#, elixir-autogen, elixir-format
msgid "You need to be a member of an organisation to create new tokens."
msgstr "Vous devez être membre d'une organisation pour créer un nouveau token."

#, elixir-autogen, elixir-format
msgid "Your token has been created"
msgstr "Votre token a bien été créé"

#, elixir-autogen, elixir-format
msgid "Your token has been deleted"
msgstr "Votre token a bien été supprimé"

#, elixir-autogen, elixir-format
<<<<<<< HEAD
msgid "Tokens can be used when using <a href=\"%{swagger_url}\" target=\"_blank\">the API</a>. The token should be included in the <code>Authorization</code> HTTP header. If your token is <code>foo</code>, you should send HTTP requests with the header <code>Authorization: foo</code>."
msgstr "Les tokens peuvent être utilisés lors d'appels à <a href=\"%{swagger_url}\" target=\"_blank\">l'API</a>. Le token doit être inclus dans l'en-tête HTTP <code>Authorization</code>. Si votre token est <code>foo</code>, vous devez envoyer des requêtes HTTP avec l'en-tête <code>Authorization: foo</code>."

#, elixir-autogen, elixir-format
msgid "Using tokens"
msgstr "Utiliser les tokens"

#, elixir-autogen, elixir-format
msgid "You can create or join an organisation on data.gouv.fr. <a href=\"%{doc_url}\" target=\"_blank\">See the documentation</a>."
msgstr "Vous pouvez créer ou rejoindre une organisation sur data.gouv.fr. <a href=\"%{doc_url}\" target=\"_blank\">Voir la documentation</a>."
=======
msgid "The token %{name} is now the default token"
msgstr "Le token %{name} est maintenant le token par défaut"

#, elixir-autogen, elixir-format
msgid "Default token"
msgstr "Token par défaut"

#, elixir-autogen, elixir-format
msgid "Delete"
msgstr "Supprimer"

#, elixir-autogen, elixir-format
msgid "(by default)"
msgstr "(par défaut)"
>>>>>>> efe16707
<|MERGE_RESOLUTION|>--- conflicted
+++ resolved
@@ -228,7 +228,6 @@
 msgstr "Votre token a bien été supprimé"
 
 #, elixir-autogen, elixir-format
-<<<<<<< HEAD
 msgid "Tokens can be used when using <a href=\"%{swagger_url}\" target=\"_blank\">the API</a>. The token should be included in the <code>Authorization</code> HTTP header. If your token is <code>foo</code>, you should send HTTP requests with the header <code>Authorization: foo</code>."
 msgstr "Les tokens peuvent être utilisés lors d'appels à <a href=\"%{swagger_url}\" target=\"_blank\">l'API</a>. Le token doit être inclus dans l'en-tête HTTP <code>Authorization</code>. Si votre token est <code>foo</code>, vous devez envoyer des requêtes HTTP avec l'en-tête <code>Authorization: foo</code>."
 
@@ -239,7 +238,8 @@
 #, elixir-autogen, elixir-format
 msgid "You can create or join an organisation on data.gouv.fr. <a href=\"%{doc_url}\" target=\"_blank\">See the documentation</a>."
 msgstr "Vous pouvez créer ou rejoindre une organisation sur data.gouv.fr. <a href=\"%{doc_url}\" target=\"_blank\">Voir la documentation</a>."
-=======
+
+#, elixir-autogen, elixir-format
 msgid "The token %{name} is now the default token"
 msgstr "Le token %{name} est maintenant le token par défaut"
 
@@ -253,5 +253,4 @@
 
 #, elixir-autogen, elixir-format
 msgid "(by default)"
-msgstr "(par défaut)"
->>>>>>> efe16707
+msgstr "(par défaut)"