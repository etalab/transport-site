## "msgid"s in this file come from POT (.pot) files.
##
## Do not add, change, or remove "msgid"s manually here as
## they're tied to the ones in the corresponding POT file
## (with the same domain).
##
## Use "mix gettext.extract --merge" or "mix gettext.merge"
## to merge POT files into PO files.
msgid ""
msgstr ""
"Language: en\n"
"Plural-Forms: nplurals=2; plural=(n != 1);"

#, elixir-autogen, elixir-format
msgid "Adding a dataset guidelines"
msgstr ""

#, elixir-autogen, elixir-format
msgid "Before we can reference your mobility data on the National Access Point, you need to upload it on data.gouv.fr by publishing a new dataset."
msgstr ""

#, elixir-autogen, elixir-format
msgid "Publish a dataset"
msgstr ""

#, elixir-autogen, elixir-format
msgid "Publish a new dataset"
msgstr ""

#, elixir-autogen, elixir-format
msgid "Publishing best practices"
msgstr ""

#, elixir-autogen, elixir-format
msgid "Update a resource"
msgstr ""

#, elixir-autogen, elixir-format
msgid "Useful tools and content"
msgstr ""

#, elixir-autogen, elixir-format
msgid "Validate your datasets"
msgstr ""

#, elixir-autogen, elixir-format
msgid "Your producer space"
msgstr ""

#, elixir-autogen, elixir-format
msgid "New resource"
msgstr ""

#, elixir-autogen, elixir-format
msgid "See statistics"
msgstr ""

#, elixir-autogen, elixir-format
msgid "Transport proxy statistics"
msgstr ""

#, elixir-autogen, elixir-format
msgid "Manage notifications"
msgstr ""

#, elixir-autogen, elixir-format
msgid "Receive helpful notifications about the data you publish."
msgstr ""

#, elixir-autogen, elixir-format, fuzzy
msgid "Notifications settings"
msgstr ""

#, elixir-autogen, elixir-format
msgid "Receive notifications"
msgstr ""

#, elixir-autogen, elixir-format
msgid "Validate a file or a feed"
msgstr ""

#, elixir-autogen, elixir-format
msgid "Before publishing, you can test your data online and check its validity."
msgstr ""

#, elixir-autogen, elixir-format
msgid "Get access to traffic statistics for your feeds handled by the transport.data.gouv.fr proxy."
msgstr ""

#, elixir-autogen, elixir-format
msgid "Your proxy statistics"
msgstr ""

#, elixir-autogen, elixir-format, fuzzy
msgid "Delete a resource"
msgstr ""

#, elixir-autogen, elixir-format
msgid "Update your logo"
msgstr ""

#, elixir-autogen, elixir-format
msgid "Upload"
msgstr ""

#, elixir-autogen, elixir-format
msgid "Your current logo"
msgstr ""

#, elixir-autogen, elixir-format
msgid "Your custom logo"
msgstr ""

#, elixir-autogen, elixir-format
msgid "Your logo has been received. It will be replaced soon."
msgstr ""

#, elixir-autogen, elixir-format
msgid "Remove the custom logo"
msgstr ""

#, elixir-autogen, elixir-format, fuzzy
msgid "Your custom logo has been removed."
msgstr ""

#, elixir-autogen, elixir-format
msgid "notifications are good for you"
msgstr "Notifications help you maintain the quality and availability of your data, by warning you automatically if a problem arises. They ensure that the end users of your data keep a continous access to them through their daily apps (route calculation…)"

#, elixir-autogen, elixir-format
msgid "Manage my notifications"
msgstr ""

#, elixir-autogen, elixir-format
msgid "data expiration notification explanation"
msgstr "You are warned before and after the last date covered by your data."

#, elixir-autogen, elixir-format
msgid "unavailable resources notification explanation"
msgstr "You are warned if your file couldn't be downloaded during 6 consecutive hours."

#, elixir-autogen, elixir-format
msgid "validation errors notification explanation"
msgstr "You are warned if the file doesn't respect the standard, rendering the file unusable."

#, elixir-autogen, elixir-format
msgid "Nobody else is subscribed to this notification"
msgstr ""

#, elixir-autogen, elixir-format
msgid "other subscribed contacts"
msgstr "Other subscribed contacts: %{names}"

#, elixir-autogen, elixir-format
msgid "All notifications"
msgstr ""

#, elixir-autogen, elixir-format
msgid "Off"
msgstr ""

#, elixir-autogen, elixir-format
msgid "On"
msgstr ""

#, elixir-autogen, elixir-format
msgid "Add a resource"
msgstr ""

#, elixir-autogen, elixir-format
msgid "Delete resource"
msgstr ""

#, elixir-autogen, elixir-format
msgid "Edit resource"
msgstr ""

#, elixir-autogen, elixir-format
msgid "If you want to publish an update to your data, please update an existing resource in the following list rather than publish a new one."
msgstr ""

#, elixir-autogen, elixir-format
msgid "Edit on data.gouv.fr"
msgstr ""

#, elixir-autogen, elixir-format
msgid "full-edition-on-data-gouv-fr"
msgstr "You can easily edit on this page some elements of your dataset. For an advanced edition, please go on data.gouv.fr."

#, elixir-autogen, elixir-format
msgid "Our team maintains a comprehensive documentation"
msgstr "Our team maintains <a href=\"%{link}\", target=\"_blank\">a comprehensive documentation</a> detailing how to publish and keep up to date your data"

#, elixir-autogen, elixir-format
msgid "Manage your resources"
msgstr ""

#, elixir-autogen, elixir-format
msgid "Add the resource"
msgstr ""

#, elixir-autogen, elixir-format
msgid "Create it directly on data.gouv.fr"
msgstr ""

#, elixir-autogen, elixir-format
msgid "Current file: %{current_file}"
msgstr ""

#, elixir-autogen, elixir-format
msgid "Delete the resource"
msgstr ""

#, elixir-autogen, elixir-format
msgid "Do you want to update the resource or delete it definitely?"
msgstr ""

#, elixir-autogen, elixir-format
msgid "Edit directly on data.gouv.fr"
msgstr ""

#, elixir-autogen, elixir-format
msgid "Example: Paris GTFS dataset"
msgstr ""

#, elixir-autogen, elixir-format
msgid "Format"
msgstr ""

#, elixir-autogen, elixir-format
msgid "Give a link for the resource"
msgstr ""

#, elixir-autogen, elixir-format
msgid "I'm not sure. Learn more."
msgstr ""

#, elixir-autogen, elixir-format
msgid "Option 1: Directly add the resource"
msgstr ""

#, elixir-autogen, elixir-format
msgid "Option 1: Directly update the resource"
msgstr ""

#, elixir-autogen, elixir-format
msgid "Option 2: for more options, create the resource on data.gouv.fr"
msgstr ""

#, elixir-autogen, elixir-format
msgid "Option 2: for more options, edit the resource on data.gouv.fr"
msgstr ""

#, elixir-autogen, elixir-format
msgid "Update the resource"
msgstr ""

#, elixir-autogen, elixir-format
msgid "Upload a file"
msgstr ""

#, elixir-autogen, elixir-format
msgid "or"
msgstr ""

#, elixir-autogen, elixir-format
msgid "title"
msgstr ""

#, elixir-autogen, elixir-format
msgid "Actions"
msgstr ""

#, elixir-autogen, elixir-format
msgid "Download reuser GTFS"
msgstr ""

#, elixir-autogen, elixir-format
msgid "In order to help you improve the quality of your data, we have set up this space for sharing the modifications and improvements made by certain reusers.<br><br>You will thus be able to benefit from the work of reusers and better identify the differences, correct the errors and complete the missing information.<br><br>Below are the organizations that have played the game and shared their improved data as well as access to the difference report generated by our tool %{url}"
msgstr ""

#, elixir-autogen, elixir-format
msgid "Logo"
msgstr ""

#, elixir-autogen, elixir-format
msgid "Organisation"
msgstr ""

#, elixir-autogen, elixir-format
msgid "Reuser GTFS"
msgstr ""

#, elixir-autogen, elixir-format
msgid "Reuser improved data"
msgstr ""

#, elixir-autogen, elixir-format
msgid "Compare with my GTFS"
msgstr ""

#, elixir-autogen, elixir-format
msgid "Datasets of your organisation"
msgstr ""

#, elixir-autogen, elixir-format
msgid "Manage"
msgstr ""

#, elixir-autogen, elixir-format
msgid "Producer space"
msgstr ""

#, elixir-autogen, elixir-format
<<<<<<< HEAD
msgid "Dataset"
msgstr ""

#, elixir-autogen, elixir-format
msgid "Download statistics"
msgstr ""

#, elixir-autogen, elixir-format
msgid "Downloads for %{year}"
msgstr ""

#, elixir-autogen, elixir-format
msgid "Get access to download statistics for your resources."
msgstr ""

#, elixir-autogen, elixir-format
msgid "Resource"
msgstr ""

#, elixir-autogen, elixir-format, fuzzy
msgid "Your download statistics"
=======
msgid "Download proxy statistics"
msgstr ""

#, elixir-autogen, elixir-format
msgid "You will find below proxy statistics for your resources. Statistics can be downloaded at the bottom of the page."
>>>>>>> 6fd2f5e3
msgstr ""<|MERGE_RESOLUTION|>--- conflicted
+++ resolved
@@ -312,7 +312,6 @@
 msgstr ""
 
 #, elixir-autogen, elixir-format
-<<<<<<< HEAD
 msgid "Dataset"
 msgstr ""
 
@@ -334,11 +333,9 @@
 
 #, elixir-autogen, elixir-format, fuzzy
 msgid "Your download statistics"
-=======
 msgid "Download proxy statistics"
 msgstr ""
 
 #, elixir-autogen, elixir-format
 msgid "You will find below proxy statistics for your resources. Statistics can be downloaded at the bottom of the page."
->>>>>>> 6fd2f5e3
 msgstr ""