## "msgid"s in this file come from POT (.pot) files.
##
## Do not add, change, or remove "msgid"s manually here as
## they're tied to the ones in the corresponding POT file
## (with the same domain).
##
## Use "mix gettext.extract --merge" or "mix gettext.merge"
## to merge POT files into PO files.
msgid ""
msgstr ""
"Language: en\n"
"Plural-Forms: nplurals=2\n"

#, elixir-autogen, elixir-format
msgid "Transport Explore"
msgstr "Transport Explore - beta"

#, elixir-autogen, elixir-format
msgid "gtfs-rt-explanation"
msgstr "Aggregates all the %{link} and displays their vehicle positions (trains, buses, trams and more). The data is updated in real-time, the refresh rate varies by feed."

#, elixir-autogen, elixir-format
msgid "GTFS-RT feeds referenced on this site"
msgstr "GTFS-RT feeds referenced on this site"

#, elixir-autogen, elixir-format
msgid "bnlc-explanation"
msgstr "Latest data from the National Carpooling areas %{link}"

#, elixir-autogen, elixir-format
msgid "Carpooling areas national database"
msgstr "Carpooling areas national database"

#, elixir-autogen, elixir-format
msgid "Real time vehicle positions (GTFS-RT)"
msgstr "Real time vehicle positions (GTFS-RT)"

#, elixir-autogen, elixir-format
msgid "dataset"
msgstr "dataset"

#, elixir-autogen, elixir-format
<<<<<<< HEAD
msgid "Park and ride database"
msgstr "Park and ride database"

#, elixir-autogen, elixir-format
msgid "park-and-ride-explanation"
msgstr "Park and ride data coming from the national parking database %{link}"
=======
msgid "Execute"
msgstr ""

#, elixir-autogen, elixir-format
msgid "Generate"
msgstr ""

#, elixir-autogen, elixir-format
msgid "HTTP body"
msgstr ""

#, elixir-autogen, elixir-format
msgid "HTTP headers"
msgstr ""

#, elixir-autogen, elixir-format
msgid "SIRI query"
msgstr ""

#, elixir-autogen, elixir-format
msgid "SIRI query generator"
msgstr ""

#, elixir-autogen, elixir-format
msgid "SIRI response"
msgstr ""

#, elixir-autogen, elixir-format
msgid "Endpoint URL"
msgstr ""

#, elixir-autogen, elixir-format
msgid "Requestor ref"
msgstr ""
>>>>>>> 9fc6a7d8
<|MERGE_RESOLUTION|>--- conflicted
+++ resolved
@@ -40,14 +40,14 @@
 msgstr "dataset"
 
 #, elixir-autogen, elixir-format
-<<<<<<< HEAD
 msgid "Park and ride database"
 msgstr "Park and ride database"
 
 #, elixir-autogen, elixir-format
 msgid "park-and-ride-explanation"
 msgstr "Park and ride data coming from the national parking database %{link}"
-=======
+
+#, elixir-autogen, elixir-format
 msgid "Execute"
 msgstr ""
 
@@ -81,5 +81,4 @@
 
 #, elixir-autogen, elixir-format
 msgid "Requestor ref"
-msgstr ""
->>>>>>> 9fc6a7d8
+msgstr ""