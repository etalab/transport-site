--- conflicted
+++ resolved
@@ -123,7 +123,6 @@
 msgstr[1] ""
 
 #, elixir-format
-<<<<<<< HEAD
 msgid "Errors:"
 msgstr ""
 
@@ -141,11 +140,12 @@
 
 #, elixir-format
 msgid "No error detected"
-=======
+msgstr ""
+
+#, elixir-format
 msgid "This GeoJSON was up-to-date with the GTFS resource %{hours} ago."
 msgstr ""
 
 #, elixir-format
 msgid "Visualization up-to-date %{hours} ago."
->>>>>>> 638c48ba
 msgstr ""