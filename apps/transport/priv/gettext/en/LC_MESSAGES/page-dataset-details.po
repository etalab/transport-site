--- conflicted
+++ resolved
@@ -418,7 +418,6 @@
 msgid "unknown"
 msgstr ""
 
-<<<<<<< HEAD
 #, elixir-autogen, elixir-format
 msgid "Additional service"
 msgstr ""
@@ -493,8 +492,8 @@
 
 #, elixir-autogen, elixir-format
 msgid "See full payload"
-=======
+msgstr ""
+
 #, elixir-autogen, elixir-format, fuzzy
 msgid "Other datasets of %{name}"
->>>>>>> 31876fe3
 msgstr ""