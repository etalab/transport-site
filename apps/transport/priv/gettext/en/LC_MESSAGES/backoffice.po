--- conflicted
+++ resolved
@@ -262,13 +262,14 @@
 msgstr ""
 
 #, elixir-autogen, elixir-format
-<<<<<<< HEAD
 msgid "Publisher type"
 msgstr ""
 
 #, elixir-autogen, elixir-format
 msgid "published by"
-=======
+msgstr ""
+
+#, elixir-autogen, elixir-format
 msgid "There is % {n} resource in this dataset"
 msgid_plural "There are %{n} resources in this dataset"
 msgstr[0] ""
@@ -284,5 +285,4 @@
 
 #, elixir-autogen, elixir-format
 msgid "Resource historization"
->>>>>>> 12889fc6
 msgstr ""