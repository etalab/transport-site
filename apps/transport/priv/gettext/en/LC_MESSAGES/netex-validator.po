--- conflicted
+++ resolved
@@ -75,25 +75,6 @@
 msgstr[0] "%{count} information"
 msgstr[1] "%{count} informations"
 
-<<<<<<< HEAD
-#, elixir-autogen, elixir-format
-msgid "XSD validation"
-msgstr ""
-
-#, elixir-autogen, elixir-format, fuzzy
-msgid "error"
-msgid_plural "errors"
-msgstr[0] "%{count} error"
-msgstr[1] "%{count} errors"
-
-#, elixir-autogen, elixir-format, fuzzy
-msgid "information"
-msgid_plural "informations"
-msgstr[0] "%{count} information"
-msgstr[1] "%{count} informations"
-
-=======
->>>>>>> 1b5802e0
 #, elixir-autogen, elixir-format, fuzzy
 msgid "warning"
 msgid_plural "warnings"
