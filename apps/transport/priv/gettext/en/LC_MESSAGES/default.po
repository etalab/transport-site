## `msgid`s in this file come from POT (.pot) files.
##
## Do not add, change, or remove `msgid`s manually here as
## they're tied to the ones in the corresponding POT file
## (with the same domain).
##
## Use `mix gettext.extract --merge` or `mix gettext.merge`
## to merge POT files into PO files.
msgid ""
msgstr ""
"Language: en\n"

#, elixir-autogen
msgid "Sign In"
msgstr ""

#, elixir-autogen
msgid "Sign Out"
msgstr ""

#, elixir-autogen
msgid "Contact"
msgstr ""

msgid "Publish, improve and reuse French public transport data"
msgstr ""

msgid "Close"
msgstr ""

#, elixir-autogen
msgid "Email address"
msgstr ""

#, elixir-autogen
msgid "Send email"
msgstr ""

#, elixir-autogen
msgid "There has been an error, try again later"
msgstr ""

#, elixir-autogen
msgid "Your email has been sent, we will contact you soon"
msgstr ""

#, elixir-autogen
msgid "transport.data.gouv.fr"
msgstr ""

#, elixir-autogen
msgid "Ask for help"
msgstr ""

#, elixir-autogen
msgid "Legal Information"
msgstr ""

#, elixir-autogen, elixir-format
msgid "Question about transport.data.gouv.fr"
msgstr ""

msgid "Publish a dataset"
msgstr ""

#, elixir-autogen, elixir-format
msgid "Documentation"
msgstr ""

#, elixir-autogen, elixir-format
msgid "Blog"
msgstr ""

#, elixir-autogen, elixir-format
msgid "Source code"
msgstr ""

#, elixir-autogen, elixir-format
msgid "Service status"
msgstr ""

#, elixir-autogen, elixir-format
msgid "Producer informations"
msgstr ""

#, elixir-autogen, elixir-format
msgid "My account"
msgstr ""

#, elixir-autogen, elixir-format
msgid "Tools"
msgstr ""

#, elixir-autogen, elixir-format
msgid "Accessibility: non-compliant"
msgstr ""

#, elixir-autogen, elixir-format
msgid "Check the quality of a file or a feed"
msgstr ""

#, elixir-autogen, elixir-format
msgid "Regulation"
msgstr ""

#, elixir-autogen, elixir-format
msgid "Standards"
msgstr ""

#, elixir-autogen, elixir-format
msgid "Declaration of conformity"
msgstr ""

#, elixir-autogen, elixir-format
msgid "Exploration map"
msgstr ""

#, elixir-autogen, elixir-format
msgid "SIRI query generator"
msgstr ""

#, elixir-autogen
msgid "Budget"
msgstr ""

#, elixir-autogen, elixir-format
msgid "About"
msgstr ""

#, elixir-autogen, elixir-format
msgid "Our missions"
msgstr ""

#, elixir-autogen, elixir-format
msgid "National GTFS stops map"
msgstr ""

#, elixir-autogen, elixir-format
msgid "Climate and Resilience bill"
msgstr ""

#, elixir-autogen, elixir-format
msgid "Compare two GTFS files"
msgstr ""

#, elixir-autogen, elixir-format
msgid "Producer space"
msgstr ""

#, elixir-autogen, elixir-format
msgid "Reuser space"
msgstr ""

#, elixir-autogen, elixir-format
msgid "Accèslibre Mobilités"
<<<<<<< HEAD
=======
msgstr ""

#, elixir-autogen, elixir-format
msgid "Data"
msgstr ""

#, elixir-autogen, elixir-format
msgid "Datasets"
msgstr ""

#, elixir-autogen, elixir-format
msgid "Statistics"
>>>>>>> 1f18e20c
msgstr ""<|MERGE_RESOLUTION|>--- conflicted
+++ resolved
@@ -153,8 +153,6 @@
 
 #, elixir-autogen, elixir-format
 msgid "Accèslibre Mobilités"
-<<<<<<< HEAD
-=======
 msgstr ""
 
 #, elixir-autogen, elixir-format
@@ -167,5 +165,4 @@
 
 #, elixir-autogen, elixir-format
 msgid "Statistics"
->>>>>>> 1f18e20c
 msgstr ""