--- conflicted
+++ resolved
@@ -123,18 +123,10 @@
 msgid "Validate a GBFS feed"
 msgstr ""
 
-#, elixir-autogen, elixir-format
-<<<<<<< HEAD
-msgid "Our social media accounts"
-msgstr ""
-
 #, elixir-autogen, elixir-format, fuzzy
 msgid "Validate a file or a feed"
-=======
-msgid "Validate a file"
 msgstr ""
 
 #, elixir-autogen, elixir-format
 msgid "Our social media accounts"
->>>>>>> 7744ed39
 msgstr ""