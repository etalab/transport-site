--- conflicted
+++ resolved
@@ -123,17 +123,9 @@
 msgstr ""
 
 #, elixir-autogen, elixir-format
-<<<<<<< HEAD
-msgid "Our social media accounts"
-msgstr ""
-
-#, elixir-autogen, elixir-format
 msgid "Validate a file or a feed"
-=======
-msgid "Validate a file"
 msgstr ""
 
 #, elixir-autogen, elixir-format
 msgid "Our social media accounts"
->>>>>>> 7744ed39
 msgstr ""