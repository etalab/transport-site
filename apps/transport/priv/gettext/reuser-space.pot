## This file is a PO Template file.
##
## "msgid"s here are often extracted from source code.
## Add new messages manually only if they're dynamic
## messages that can't be statically extracted.
##
## Run "mix gettext.extract" to bring this file up to
## date. Leave "msgstr"s empty as changing them here has no
## effect: edit them in PO (.po) files instead.
#
msgid ""
msgstr ""

#, elixir-autogen, elixir-format
msgid "All"
msgstr ""

#, elixir-autogen, elixir-format
msgid "Data type"
msgstr ""

#, elixir-autogen, elixir-format
msgid "Manage notifications"
msgstr ""

#, elixir-autogen, elixir-format
msgid "No results"
msgstr ""

#, elixir-autogen, elixir-format
msgid "Notification bell"
msgstr ""

#, elixir-autogen, elixir-format
msgid "Receive helpful notifications about your favorite datasets."
msgstr ""

#, elixir-autogen, elixir-format
msgid "Receive notifications"
msgstr ""

#, elixir-autogen, elixir-format
msgid "Reuser space"
msgstr ""

#, elixir-autogen, elixir-format
msgid "Favorite datasets"
msgstr ""

#, elixir-autogen, elixir-format
msgid "Actions"
msgstr ""

#, elixir-autogen, elixir-format
msgid "data expiration notification explanation"
msgstr ""

#, elixir-autogen, elixir-format
msgid "resources changed notification explanation"
msgstr ""

#, elixir-autogen, elixir-format
msgid "unavailable resources notification explanation"
msgstr ""

#, elixir-autogen, elixir-format
msgid "validation errors notification explanation"
msgstr ""

#, elixir-autogen, elixir-format
msgid "Global notifications"
msgstr ""

#, elixir-autogen, elixir-format
msgid "Notifications by dataset"
msgstr ""

#, elixir-autogen, elixir-format
msgid "notifications are good for you"
msgstr ""

#, elixir-autogen, elixir-format
msgid "Access your reuser space"
msgstr ""

#, elixir-autogen, elixir-format
msgid "Set up notifications"
msgstr ""

#, elixir-autogen, elixir-format
msgid "To log in, you will be redirected to data.gouv.fr, the open platform for French public data"
msgstr ""

#, elixir-autogen, elixir-format
msgid "Welcome!"
msgstr ""

#, elixir-autogen, elixir-format
msgid "transport.data.gouv.fr helps you follow the data you reuse"
msgstr ""

#, elixir-autogen, elixir-format
msgid "transport.data.gouv.fr is affiliated with data.gouv.fr, the open platform for French public data"
msgstr ""

#, elixir-autogen, elixir-format
msgid "reuser-space-intro"
msgstr ""

#, elixir-autogen, elixir-format
msgid "%{dataset_title} has been removed from your favorites"
msgstr ""

#, elixir-autogen, elixir-format
msgid "Cancel"
msgstr ""

#, elixir-autogen, elixir-format
msgid "Remove from favorites"
msgstr ""

#, elixir-autogen, elixir-format
msgid "Discussions"
msgstr ""

#, elixir-autogen, elixir-format
msgid "Improved data sharing"
msgstr ""

#, elixir-autogen, elixir-format
msgid "Preferences"
msgstr ""

#, elixir-autogen, elixir-format
msgid "This feature is coming soon!"
msgstr ""

#, elixir-autogen, elixir-format
msgid "Warning, you are going to remove \"%{dataset_title}\" from your favorites. You will lose any settings or actions you previously performed on this dataset."
msgstr ""

#, elixir-autogen, elixir-format
msgid "Only GTFS files are eligible for now."
msgstr ""

#, elixir-autogen, elixir-format
msgid "Share improved data"
msgstr ""

#, elixir-autogen, elixir-format
msgid "Your improved data URL"
msgstr ""

#, elixir-autogen, elixir-format
msgid "Step 1: choose the initial resource from the producer"
msgstr ""

#, elixir-autogen, elixir-format
msgid "Step 2: add the URL to download your improved data"
msgstr ""

#, elixir-autogen, elixir-format
msgid "You already shared improved data for this dataset, thanks!"
msgstr ""

#, elixir-autogen, elixir-format
msgid "Your improved data has been saved."
msgstr ""

#, elixir-autogen, elixir-format
msgid "Manage settings"
msgstr ""

#, elixir-autogen, elixir-format
msgid "Name"
msgstr ""

#, elixir-autogen, elixir-format
msgid "Organisation"
msgstr ""

#, elixir-autogen, elixir-format
msgid "Secret"
msgstr ""

#, elixir-autogen, elixir-format
msgid "Settings"
msgstr ""

#, elixir-autogen, elixir-format
msgid "There are no tokens yet."
msgstr ""

#, elixir-autogen, elixir-format
msgid "Tokens"
msgstr ""

#, elixir-autogen, elixir-format
msgid "Update your preferences, manage tokens to access data."
msgstr ""

#, elixir-autogen, elixir-format
msgid "A name identifying the application using this token."
msgstr ""

#, elixir-autogen, elixir-format
msgid "Create"
msgstr ""

#, elixir-autogen, elixir-format
msgid "Create a new token"
msgstr ""

#, elixir-autogen, elixir-format
msgid "Token name"
msgstr ""

#, elixir-autogen, elixir-format
msgid "You need to be a member of an organisation to create new tokens."
msgstr ""

#, elixir-autogen, elixir-format
msgid "Your token has been created"
msgstr ""

#, elixir-autogen, elixir-format
msgid "Your token has been deleted"
msgstr ""

#, elixir-autogen, elixir-format
<<<<<<< HEAD
msgid "Tokens can be used when using <a href=\"%{swagger_url}\" target=\"_blank\">the API</a>. The token should be included in the <code>Authorization</code> HTTP header. If your token is <code>foo</code>, you should send HTTP requests with the header <code>Authorization: foo</code>."
msgstr ""

#, elixir-autogen, elixir-format
msgid "Using tokens"
msgstr ""

#, elixir-autogen, elixir-format
msgid "You can create or join an organisation on data.gouv.fr. <a href=\"%{doc_url}\" target=\"_blank\">See the documentation</a>."
=======
msgid "The token %{name} is now the default token"
msgstr ""

#, elixir-autogen, elixir-format
msgid "Default token"
msgstr ""

#, elixir-autogen, elixir-format
msgid "Delete"
msgstr ""

#, elixir-autogen, elixir-format
msgid "(by default)"
>>>>>>> efe16707
msgstr ""<|MERGE_RESOLUTION|>--- conflicted
+++ resolved
@@ -228,7 +228,6 @@
 msgstr ""
 
 #, elixir-autogen, elixir-format
-<<<<<<< HEAD
 msgid "Tokens can be used when using <a href=\"%{swagger_url}\" target=\"_blank\">the API</a>. The token should be included in the <code>Authorization</code> HTTP header. If your token is <code>foo</code>, you should send HTTP requests with the header <code>Authorization: foo</code>."
 msgstr ""
 
@@ -238,7 +237,9 @@
 
 #, elixir-autogen, elixir-format
 msgid "You can create or join an organisation on data.gouv.fr. <a href=\"%{doc_url}\" target=\"_blank\">See the documentation</a>."
-=======
+msgstr ""
+
+#, elixir-autogen, elixir-format
 msgid "The token %{name} is now the default token"
 msgstr ""
 
@@ -252,5 +253,4 @@
 
 #, elixir-autogen, elixir-format
 msgid "(by default)"
->>>>>>> efe16707
 msgstr ""