--- conflicted
+++ resolved
@@ -76,25 +76,6 @@
 msgstr[1] ""
 
 #, elixir-autogen, elixir-format
-<<<<<<< HEAD
-msgid "XSD validation"
-msgstr ""
-
-#, elixir-autogen, elixir-format
-msgid "error"
-msgid_plural "errors"
-msgstr[0] ""
-msgstr[1] ""
-
-#, elixir-autogen, elixir-format
-msgid "information"
-msgid_plural "informations"
-msgstr[0] ""
-msgstr[1] ""
-
-#, elixir-autogen, elixir-format
-=======
->>>>>>> 1b5802e0
 msgid "warning"
 msgid_plural "warnings"
 msgstr[0] ""
