## This file is a PO Template file.
##
## `msgid`s here are often extracted from source code.
## Add new translations manually only if they're dynamic
## translations that can't be statically extracted.
##
## Run `mix gettext.extract` to bring this file up to
## date. Leave `msgstr`s empty as changing them here as no
## effect: edit them in PO (`.po`) files instead.
msgid ""
msgstr ""

#, elixir-format
msgid "No validation available"
msgstr ""

#, elixir-format
msgid "Other resources"
msgstr ""

#, elixir-format
msgid "Unable to validate file"
msgstr ""

#, elixir-format
msgid "Check a GTFS file's quality"
msgstr ""

#, elixir-format
msgid "Upload"
msgstr ""

#, elixir-format
msgid "GTFS review report"
msgstr ""

#, elixir-format
msgid "This report can be shared with"
msgstr ""

#, elixir-format
msgid "this permanent link"
msgstr ""

#, elixir-format
msgid "Nice work, there are no issues!"
msgstr ""

#, elixir-format
msgid "network"
msgid_plural "networks"
msgstr[0] ""
msgstr[1] ""

#, elixir-format
msgid "transport mode"
msgid_plural "transport modes"
msgstr[0] ""
msgstr[1] ""

#, elixir-format
msgid "File name"
msgstr ""

#, elixir-format
msgid "It is valid from"
msgstr ""

#, elixir-format
msgid "Resource details"
msgstr ""

#, elixir-format
msgid "This resource file is part of the dataset"
msgstr ""

#, elixir-format
msgid "Validation report"
msgstr ""

#, elixir-format
msgid "number of stop areas"
msgstr ""

#, elixir-format
msgid "number of stop points"
msgstr ""

#, elixir-format
msgid "to"
msgstr ""

#, elixir-format
msgid "explanations"
msgstr ""

#, elixir-format
msgid "Show anyway"
msgstr ""

#, elixir-format
msgid "Stops visualization is quite big"
msgstr ""

#, elixir-format
msgid "Stops and routes visualization of the GTFS file"
msgstr ""

#, elixir-format
msgid "GeoJSON format contains only the spatial information of the resource (stops coordinates, eventually lines shapes)\n              It corresponds to the data you can see on the map below."
msgstr ""

#, elixir-format
msgid "This resource is also available in the following formats:"
msgstr ""

#, elixir-format
msgctxt "errors"
msgid "error"
msgid_plural "errors"
msgstr[0] ""
msgstr[1] ""

#, elixir-format
<<<<<<< HEAD
msgid "Errors:"
msgstr ""

#, elixir-format
msgid "Showing only the first %{nb} errors."
msgstr ""

#, elixir-format
msgid "This resource should follow its schema <a href=\"%{link}\" target=\"_blank\">%{schema}</a>."
msgstr ""

#, elixir-format
msgid "Validation details"
msgstr ""

#, elixir-format
msgid "No error detected"
=======
msgid "This GeoJSON was up-to-date with the GTFS resource %{hours} ago."
msgstr ""

#, elixir-format
msgid "Visualization up-to-date %{hours} ago."
>>>>>>> 638c48ba
msgstr ""<|MERGE_RESOLUTION|>--- conflicted
+++ resolved
@@ -122,7 +122,6 @@
 msgstr[1] ""
 
 #, elixir-format
-<<<<<<< HEAD
 msgid "Errors:"
 msgstr ""
 
@@ -140,11 +139,12 @@
 
 #, elixir-format
 msgid "No error detected"
-=======
+msgstr ""
+
+#, elixir-format
 msgid "This GeoJSON was up-to-date with the GTFS resource %{hours} ago."
 msgstr ""
 
 #, elixir-format
 msgid "Visualization up-to-date %{hours} ago."
->>>>>>> 638c48ba
 msgstr ""