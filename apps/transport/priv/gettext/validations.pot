## This file is a PO Template file.
##
## `msgid`s here are often extracted from source code.
## Add new translations manually only if they're dynamic
## translations that can't be statically extracted.
##
## Run `mix gettext.extract` to bring this file up to
## date. Leave `msgstr`s empty as changing them here as no
## effect: edit them in PO (`.po`) files instead.
msgid ""
msgstr ""

#, elixir-autogen, elixir-format
msgid "No validation available"
msgstr ""

#, elixir-autogen, elixir-format
msgid "Other resources"
msgstr ""

#, elixir-autogen, elixir-format
msgid "Upload"
msgstr ""

#, elixir-autogen, elixir-format
msgid "GTFS review report"
msgstr ""

#, elixir-autogen, elixir-format
msgid "This report can be shared with"
msgstr ""

#, elixir-autogen, elixir-format
msgid "this permanent link"
msgstr ""

#, elixir-autogen, elixir-format
msgid "Nice work, there are no issues!"
msgstr ""

#, elixir-format, elixir-autogen
msgid "network"
msgid_plural "networks"
msgstr[0] ""
msgstr[1] ""

#, elixir-format, elixir-autogen
msgid "transport mode"
msgid_plural "transport modes"
msgstr[0] ""
msgstr[1] ""

#, elixir-autogen, elixir-format
msgid "File name"
msgstr ""

#, elixir-autogen, elixir-format
msgid "It is valid from"
msgstr ""

#, elixir-autogen, elixir-format
msgid "Resource details"
msgstr ""

#, elixir-autogen, elixir-format
msgid "This resource file is part of the dataset"
msgstr ""

#, elixir-autogen, elixir-format
msgid "Validation report"
msgstr ""

#, elixir-autogen, elixir-format
msgid "to"
msgstr ""

#, elixir-autogen, elixir-format
msgid "explanations-gtfs"
msgstr ""

#, elixir-autogen, elixir-format
msgid "explanations-netex"
msgstr ""

#, elixir-autogen, elixir-format
msgid "Show anyway"
msgstr ""

#, elixir-autogen, elixir-format
msgid "Stops visualization is quite big"
msgstr ""

#, elixir-autogen, elixir-format
msgid "Stops and routes visualization of the GTFS file"
msgstr ""

#, elixir-autogen, elixir-format
msgid "GeoJSON format contains only the spatial information of the resource (stops coordinates, eventually lines shapes)\n              It corresponds to the data you can see on the map below."
msgstr ""

#, elixir-autogen, elixir-format
msgid "This resource is also available in the following formats:"
msgstr ""

#, elixir-format, elixir-autogen
msgctxt "errors"
msgid "error"
msgid_plural "errors"
msgstr[0] ""
msgstr[1] ""

#, elixir-autogen, elixir-format
msgid "Errors:"
msgstr ""

#, elixir-autogen, elixir-format
msgid "Showing only the first %{nb} errors."
msgstr ""

#, elixir-autogen, elixir-format
msgid "This resource should follow its schema %{link}."
msgstr ""

#, elixir-autogen, elixir-format
msgid "Validation details"
msgstr ""

#, elixir-autogen, elixir-format
msgid "No error detected"
msgstr ""

#, elixir-autogen, elixir-format
msgid "This GeoJSON was up-to-date with the GTFS resource %{hours} ago."
msgstr ""

#, elixir-autogen, elixir-format
msgid "Visualization up-to-date %{hours} ago."
msgstr ""

#, elixir-autogen, elixir-format
msgid "Choose your file"
msgstr ""

#, elixir-autogen, elixir-format
msgid "Last updated at %{date}."
msgstr ""

#, elixir-autogen, elixir-format
msgid "Validation in progress. This page will be updated automatically."
msgstr ""

#, elixir-autogen, elixir-format
msgid "Validation results"
msgstr ""

#, elixir-autogen, elixir-format
msgid "Are you the producer of this data? Once you have fixed your errors, you can verify that your file is valid <a href=\"%{link}\" target=\"_blank\">using our validators</a>."
msgstr ""

#, elixir-autogen, elixir-format
msgid "Errors"
msgstr ""

#, elixir-autogen, elixir-format
msgid "Sample errors"
msgstr ""

#, elixir-autogen, elixir-format
msgid "Validation carried out using the <a href=\"%{gtfs_link}\">current GTFS file</a> and the <a href=\"%{gtfs_rt_link}\">GTFS-RT</a> the %{date} using the <a href=\"%{validator_url}\" target=\"_blank\">MobilityData GTFS-RT validator</a>."
msgstr ""

#, elixir-autogen, elixir-format
msgid "Warnings"
msgstr ""

#, elixir-format, elixir-autogen
msgctxt "warnings"
msgid "warning"
msgid_plural "warnings"
msgstr[0] ""
msgstr[1] ""

#, elixir-autogen, elixir-format
msgid "Data type"
msgstr ""

#, elixir-autogen, elixir-format
msgid "Validate"
msgstr ""

#, elixir-autogen, elixir-format
msgid "Your URL"
msgstr ""

#, elixir-autogen, elixir-format
msgid "Check the quality of a file or a feed"
msgstr ""

#, elixir-autogen, elixir-format
msgid "GBFS validation report"
msgstr ""

#, elixir-autogen, elixir-format
msgid "This is the validation report of the GBFS feed %{link}."
msgstr ""

#, elixir-autogen, elixir-format
msgid "Feed details"
msgstr ""

#, elixir-autogen, elixir-format
msgid "Validation performed at %{date}."
msgstr ""

#, elixir-autogen, elixir-format
msgid "Your GTFS realtime's URL"
msgstr ""

#, elixir-autogen, elixir-format
msgid "Your GTFS' URL"
msgstr ""

#, elixir-autogen, elixir-format
msgid "Validate this GTFS-RT now"
msgstr ""

#, elixir-autogen, elixir-format
msgid "Each GTFS-RT feed can only be validated once per 5 minutes. Please wait a moment and try again."
msgstr ""

#, elixir-autogen, elixir-format
msgid "GTFS-RT feeds change in real-time. This validation report shows the validation result performed at %{date}. You can relaunch a validation later on and get different results."
msgstr ""

#, elixir-autogen, elixir-format
msgid "This validation concerns the given GTFS-RT feed and GTFS file and has been carried out using the <a href=\"%{validator_url}\" target=\"_blank\">MobilityData GTFS-RT validator</a>. It does not validate the GTFS itself. You can validate your GTFS file <a href=\"%{gtfs_validator}\">using our GTFS validator</a>."
msgstr ""

#, elixir-autogen, elixir-format
msgid "Visualization"
msgstr ""

#, elixir-autogen, elixir-format
msgid "Visualization is quite big"
msgstr ""

#, elixir-autogen, elixir-format
msgid "No validation error"
msgstr ""

#, elixir-autogen, elixir-format
msgid "See all your errors <a href=\"%{url}\" target=\"_blank\">using the web interface</a>."
msgstr ""

#, elixir-autogen, elixir-format
msgid "See <a href=\"%{report_url}\" target=\"_blank\">the validation report</a> online."
msgstr ""

#, elixir-autogen, elixir-format
msgid "Validation carried out the %{date} using the <a href=\"%{validator_url}\" target=\"_blank\">MobilityData validator</a>."
msgstr ""

#, elixir-autogen, elixir-format
msgid "Validate this GBFS now"
msgstr ""

#, elixir-autogen, elixir-format
msgid "Upload in progress"
msgstr ""

#, elixir-autogen, elixir-format
msgid "Validation carried out using the <a href=\"%{link}\">current %{format} file</a> the %{date} using the <a href=\"%{validator_url}\" target=\"_blank\">%{validator_name}</a>."
msgstr ""

#, elixir-autogen, elixir-format
msgid "from"
msgstr ""

#, elixir-autogen, elixir-format
msgid "%{count} times (%{percentage} % of validations)"
msgstr ""

#, elixir-autogen, elixir-format
msgid "Description"
msgstr ""

#, elixir-autogen, elixir-format
msgid "Error ID"
msgstr ""

#, elixir-autogen, elixir-format
msgid "Errors count"
msgstr ""

#, elixir-autogen, elixir-format
msgid "Here is a recap of all the error types encountered over the last %{nb} days."
msgstr ""

#, elixir-autogen, elixir-format
msgid "Number of occurences"
msgstr ""

#, elixir-autogen, elixir-format
msgid "Previous validations"
msgstr ""

#, elixir-autogen, elixir-format
msgid "Shapes present in the GTFS have been ignored, some rules are not enforced."
msgstr ""

#, elixir-autogen, elixir-format
msgid "Please note that our GTFS validator does not validate the Flex and Fares v2 extensions."
msgstr ""

#, elixir-autogen, elixir-format
msgid "calendar span by network:"
msgstr ""

#, elixir-autogen, elixir-format
msgid "number of routes:"
msgstr ""

#, elixir-autogen, elixir-format
msgid "number of stop areas:"
msgstr ""

#, elixir-autogen, elixir-format
msgid "number of stop points:"
msgstr ""

#, elixir-autogen, elixir-format
msgid "NeTEx review report"
msgstr ""

#, elixir-autogen, elixir-format
msgid "Elapsed time: %{duration}."
msgstr ""

#, elixir-autogen, elixir-format
msgid "NeTEx validation is in beta."
msgstr ""

#, elixir-autogen, elixir-format
msgid "less than 1 second"
msgstr ""

#, elixir-autogen, elixir-format
msgid "PAN GTFS validator"
msgstr ""

#, elixir-autogen, elixir-format
msgid "enRoute Chouette Valid"
msgstr ""

#, elixir-autogen, elixir-format
msgid "XSD NeTEx"
msgstr ""

#, elixir-autogen, elixir-format
msgid "xsd-schema-description"
msgstr ""

#, elixir-autogen, elixir-format
msgid "xsd-schema-hints"
msgstr ""

#, elixir-autogen, elixir-format
msgid "Base rules"
msgstr ""

#, elixir-autogen, elixir-format
msgid "base-rules-description"
msgstr ""

#, elixir-autogen, elixir-format
msgid "Other errors"
msgstr ""

#, elixir-autogen, elixir-format
msgid "netex-validations-layers"
msgstr ""

#, elixir-autogen, elixir-format
msgid "netex-french-profile-no-compliance"
msgstr ""

#, elixir-autogen, elixir-format
msgid "netex-french-profile-partial-compliance"
msgstr ""

#, elixir-autogen, elixir-format
<<<<<<< HEAD
msgid "This file contains the GTFS-Flex extension. We are not able to validate it for now. You can validate it using the <a href=\"%{url}\" target=\"_blank\">Canonical GTFS Schedule Validator from MobilityData</a>."
=======
msgid "French profile"
>>>>>>> fcf2b5df
msgstr ""

#, elixir-autogen, elixir-format
msgid "french-profile-description"
msgstr ""

#, elixir-autogen, elixir-format
msgid "This file contains the GTFS-Flex extension. We are not able to validate it for now. You can validate it using the <a href=\"%{url}\" target=\"_blank\">Canonical GTFS Schedule Validator from MobilityData</a>."
msgstr ""<|MERGE_RESOLUTION|>--- conflicted
+++ resolved
@@ -389,11 +389,7 @@
 msgstr ""
 
 #, elixir-autogen, elixir-format
-<<<<<<< HEAD
-msgid "This file contains the GTFS-Flex extension. We are not able to validate it for now. You can validate it using the <a href=\"%{url}\" target=\"_blank\">Canonical GTFS Schedule Validator from MobilityData</a>."
-=======
 msgid "French profile"
->>>>>>> fcf2b5df
 msgstr ""
 
 #, elixir-autogen, elixir-format
