## This file is a PO Template file.
##
## "msgid"s here are often extracted from source code.
## Add new translations manually only if they're dynamic
## translations that can't be statically extracted.
##
## Run "mix gettext.extract" to bring this file up to
## date. Leave "msgstr"s empty as changing them here has no
## effect: edit them in PO (.po) files instead.
msgid ""
msgstr ""

#, elixir-autogen, elixir-format
msgid "Transport Explore"
msgstr ""

#, elixir-autogen, elixir-format
msgid "gtfs-rt-explanation"
msgstr ""

#, elixir-autogen, elixir-format
msgid "GTFS-RT feeds referenced on this site"
msgstr ""

#, elixir-autogen, elixir-format
msgid "bnlc-explanation"
msgstr ""

#, elixir-autogen, elixir-format
msgid "Carpooling areas national database"
msgstr ""

#, elixir-autogen, elixir-format
msgid "Real time vehicle positions (GTFS-RT)"
msgstr ""

#, elixir-autogen, elixir-format
msgid "dataset"
msgstr ""

#, elixir-autogen, elixir-format
<<<<<<< HEAD
msgid "Park and ride database"
msgstr ""

#, elixir-autogen, elixir-format
msgid "park-and-ride-explanation"
=======
msgid "Execute"
msgstr ""

#, elixir-autogen, elixir-format
msgid "Generate"
msgstr ""

#, elixir-autogen, elixir-format
msgid "HTTP body"
msgstr ""

#, elixir-autogen, elixir-format
msgid "HTTP headers"
msgstr ""

#, elixir-autogen, elixir-format
msgid "SIRI query"
msgstr ""

#, elixir-autogen, elixir-format
msgid "SIRI query generator"
msgstr ""

#, elixir-autogen, elixir-format
msgid "SIRI response"
msgstr ""

#, elixir-autogen, elixir-format
msgid "Endpoint URL"
msgstr ""

#, elixir-autogen, elixir-format
msgid "Requestor ref"
>>>>>>> 9fc6a7d8
msgstr ""<|MERGE_RESOLUTION|>--- conflicted
+++ resolved
@@ -39,13 +39,14 @@
 msgstr ""
 
 #, elixir-autogen, elixir-format
-<<<<<<< HEAD
 msgid "Park and ride database"
 msgstr ""
 
 #, elixir-autogen, elixir-format
 msgid "park-and-ride-explanation"
-=======
+msgstr ""
+
+#, elixir-autogen, elixir-format
 msgid "Execute"
 msgstr ""
 
@@ -79,5 +80,4 @@
 
 #, elixir-autogen, elixir-format
 msgid "Requestor ref"
->>>>>>> 9fc6a7d8
 msgstr ""