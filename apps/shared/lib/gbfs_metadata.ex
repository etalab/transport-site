--- conflicted
+++ resolved
@@ -157,21 +157,11 @@
   @doc """
   Determines the feed to use as the ttl value of a GBFS feed.
 
-<<<<<<< HEAD
-  iex> Transport.Shared.GBFSMetadata.feed_to_use_for_ttl(["free_floating", "stations"])
-  :vehicle_status
-
-  iex> Transport.Shared.GBFSMetadata.feed_to_use_for_ttl(["stations"])
+  iex> feed_to_use_for_ttl(["free_floating", "stations"])
+  :free_bike_status
+  iex> feed_to_use_for_ttl(["stations"])
   :station_information
-
-  iex> Transport.Shared.GBFSMetadata.feed_to_use_for_ttl(nil)
-=======
-  iex> feed_to_use_for_ttl(["free_floating", "stations"])
-  "free_bike_status"
-  iex> feed_to_use_for_ttl(["stations"])
-  "station_information"
   iex> feed_to_use_for_ttl(nil)
->>>>>>> 1be5a214
   nil
   """
   @spec feed_to_use_for_ttl([binary()] | nil) :: feed_name() | nil
@@ -184,13 +174,8 @@
     end
   end
 
-<<<<<<< HEAD
-  defp system_details(%{"data" => _data} = payload) do
+  def system_details(%{"data" => _data} = payload) do
     feed_url = payload |> first_feed() |> feed_url_by_name(:system_information)
-=======
-  def system_details(%{"data" => _} = payload) do
-    feed_url = payload |> first_feed() |> feed_url_by_name("system_information")
->>>>>>> 1be5a214
 
     if not is_nil(feed_url) do
       with {:ok, %HTTPoison.Response{status_code: 200, body: body}} <- http_client().get(feed_url),
