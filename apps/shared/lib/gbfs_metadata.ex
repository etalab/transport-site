--- conflicted
+++ resolved
@@ -171,7 +171,6 @@
     end
   end
 
-<<<<<<< HEAD
   @doc """
   iex> %{"name" => "velhop", "timezone" => "Europe/Paris"} |> transform_localized_strings()
   %{"name" => "velhop", "timezone" => "Europe/Paris"}
@@ -197,13 +196,8 @@
 
   defp localized_string?(_), do: false
 
-  def first_feed(%{"data" => data, "version" => version} = payload) do
-    # From GBFS 1.1 until GBFS 2.3
-    if before_v3?(version) do
-=======
   def first_feed(%{"data" => data} = payload) do
     if before_v3?(payload) do
->>>>>>> f21648e8
       first_language = payload |> languages() |> Enum.at(0)
       (data["en"] || data["fr"] || data[first_language])["feeds"]
     else
