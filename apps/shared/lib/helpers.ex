--- conflicted
+++ resolved
@@ -49,7 +49,6 @@
     res
   end
 
-<<<<<<< HEAD
   @doc """
   Takes a binary date in the iso format, converts it to Paris timezone, outputs a binary result
 
@@ -73,9 +72,7 @@
         ""
     end
   end
-
-=======
->>>>>>> e8108748
+  
   @spec last_updated([DB.Resource.t()]) :: binary()
   def last_updated(resources) do
     resources
