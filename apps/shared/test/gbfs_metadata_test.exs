--- conflicted
+++ resolved
@@ -37,7 +37,6 @@
                  validator: :validator_module
                },
                feed_timestamp_delay: _,
-<<<<<<< HEAD
                vehicle_types: ["bicycle"],
                stats: %{
                  nb_docks_available: 11,
@@ -50,11 +49,7 @@
                  nb_vehicles_disabled_stations: 3,
                  version: 1
                }
-             } = compute_feed_metadata(@gbfs_url, "http://example.com")
-=======
-               vehicle_types: ["bicycle"]
              } = compute_feed_metadata(@gbfs_url)
->>>>>>> c55166eb
     end
 
     test "for a stations + free floating feed with multiple versions" do
@@ -104,7 +99,6 @@
                  "gbfs_versions"
                ],
                feed_timestamp_delay: feed_timestamp_delay,
-<<<<<<< HEAD
                vehicle_types: ["bicycle", "scooter"],
                stats: %{
                  nb_docks_available: 11,
@@ -117,11 +111,7 @@
                  nb_vehicles_disabled_stations: 3,
                  version: 1
                }
-             } = compute_feed_metadata(@gbfs_url, "http://example.com")
-=======
-               vehicle_types: ["bicycle", "scooter"]
              } = compute_feed_metadata(@gbfs_url)
->>>>>>> c55166eb
 
       assert feed_timestamp_delay > 0
     end
