--- conflicted
+++ resolved
@@ -125,7 +125,6 @@
     end
   end
 
-<<<<<<< HEAD
   describe "vehicle_types" do
     test "3.0 feed, vehicle_types feed present" do
       vehicle_types_url = "https://example.com/gbfs/vehicle_types"
@@ -142,14 +141,6 @@
           }
         })
       )
-=======
-  describe "languages" do
-    test "3.0 feed" do
-      system_information_url = "https://example.com/gbfs/system_information"
-
-      setup_response(system_information_url, Jason.encode!(%{data: %{languages: ["en", "fr"]}}))
->>>>>>> 06c141dc
-
       json =
         Jason.decode!("""
          {
@@ -159,13 +150,10 @@
           "data": {
             "feeds": [
               {
-<<<<<<< HEAD
                 "name": "vehicle_types",
                 "url": "#{vehicle_types_url}"
-=======
                 "name": "system_information",
                 "url": "#{system_information_url}"
->>>>>>> 06c141dc
               },
               {
                 "name": "station_information",
@@ -176,7 +164,6 @@
         }
         """)
 
-<<<<<<< HEAD
       assert MapSet.new(["bicycle", "scooter_standing"]) == json |> vehicle_types() |> MapSet.new()
     end
 
@@ -201,7 +188,38 @@
         """)
 
       assert ["bicycle"] == json |> vehicle_types()
-=======
+    end
+  end
+
+  describe "languages" do
+    test "3.0 feed" do
+      system_information_url = "https://example.com/gbfs/system_information"
+
+      setup_response(system_information_url, Jason.encode!(%{data: %{languages: ["en", "fr"]}}))
+
+      json =
+        Jason.decode!("""
+         {
+          "last_updated": "2023-07-17T13:34:13+02:00",
+          "ttl": 0,
+          "version": "3.0",
+          "data": {
+            "feeds": [
+              {
+                "name": "vehicle_types",
+                "url": "#{vehicle_types_url}"
+                "name": "system_information",
+                "url": "#{system_information_url}"
+              },
+              {
+                "name": "station_information",
+                "url": "https://example.com/gbfs/station_information"
+              }
+            ]
+          }
+        }
+        """)
+
       assert MapSet.new(["en", "fr"]) == json |> languages() |> MapSet.new()
     end
 
@@ -243,7 +261,6 @@
         """)
 
       assert MapSet.new(["en", "fr"]) == json |> languages() |> MapSet.new()
->>>>>>> 06c141dc
     end
   end
 
