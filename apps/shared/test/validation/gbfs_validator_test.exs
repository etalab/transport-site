defmodule GBFSValidatorTest do
  use ExUnit.Case, async: true
  alias Shared.Validation.GBFSValidator.{HTTPValidatorClient, Summary}
  import Mox

  setup :verify_on_exit!

  test "validate GBFS feed" do
    Transport.HTTPoison.Mock
    |> expect(:post, fn url, body, headers, [recv_timeout: 15_000] ->
      assert %{"url" => "https://example.com/gbfs.json"} = Jason.decode!(body)

      assert [
               {"content-type", "application/json"},
               {"user-agent", "contact@transport.data.gouv.fr"}
             ] == headers

      assert String.starts_with?(url, "https://gbfs-validator.netlify.app")

      {:ok,
       %HTTPoison.Response{
         status_code: 200,
         body: """
          {"summary":{"version":{"detected":"1.1","validated":"1.1"},"hasErrors":false,"errorsCount":0,"validatorVersion":"31c5325"}}
         """,
         headers: [{"Content-Type", "application/json"}]
       }}
    end)

    expected = %Summary{
      errors_count: 0,
      has_errors: false,
      version_detected: "1.1",
      version_validated: "1.1",
      validator_version: "31c5325",
      validator: Shared.Validation.GBFSValidator.HTTPValidatorClient
    }

    assert {:ok, ^expected} = HTTPValidatorClient.validate("https://example.com/gbfs.json")
  end

  test "on invalid server response" do
    Transport.HTTPoison.Mock
    |> expect(:post, fn _url, _, _, [recv_timeout: 15_000] -> {:ok, %HTTPoison.Response{status_code: 500}} end)

    {{:error, error}, logs} =
      ExUnit.CaptureLog.with_log(fn -> HTTPValidatorClient.validate("https://example.com/gbfs.json") end)

    assert String.starts_with?(error, "impossible to query GBFS Validator")
    assert logs =~ "impossible to query GBFS Validator"
  end

  test "can encode and decode summary" do
<<<<<<< HEAD
    encoded_summary = Jason.encode!(%Summary{
      errors_count: 0,
      has_errors: false,
      version_detected: "1.1",
      version_validated: "1.1",
      validator_version: "31c5325",
      validator: :validator_module
    })

    assert Jason.decode!(encoded_summary) == %{
      "errors_count" => 0,
      "has_errors" => false,
      # NOTE: the serialized atom does not come back
      "validator" => "validator_module",
      "validator_version" => "31c5325",
      "version_detected" => "1.1",
      "version_validated" => "1.1"
    }
=======
    encoded_summary =
      Jason.encode!(%Summary{
        errors_count: 0,
        has_errors: false,
        version_detected: "1.1",
        version_validated: "1.1",
        validator_version: "31c5325",
        validator: :validator_module
      })

    assert Jason.decode!(encoded_summary) == %{
             "errors_count" => 0,
             "has_errors" => false,
             # NOTE: the serialized atom does not come back as an atom
             "validator" => "validator_module",
             "validator_version" => "31c5325",
             "version_detected" => "1.1",
             "version_validated" => "1.1"
           }
>>>>>>> 71d9bdad
  end
end<|MERGE_RESOLUTION|>--- conflicted
+++ resolved
@@ -51,26 +51,6 @@
   end
 
   test "can encode and decode summary" do
-<<<<<<< HEAD
-    encoded_summary = Jason.encode!(%Summary{
-      errors_count: 0,
-      has_errors: false,
-      version_detected: "1.1",
-      version_validated: "1.1",
-      validator_version: "31c5325",
-      validator: :validator_module
-    })
-
-    assert Jason.decode!(encoded_summary) == %{
-      "errors_count" => 0,
-      "has_errors" => false,
-      # NOTE: the serialized atom does not come back
-      "validator" => "validator_module",
-      "validator_version" => "31c5325",
-      "version_detected" => "1.1",
-      "version_validated" => "1.1"
-    }
-=======
     encoded_summary =
       Jason.encode!(%Summary{
         errors_count: 0,
@@ -90,6 +70,5 @@
              "version_detected" => "1.1",
              "version_validated" => "1.1"
            }
->>>>>>> 71d9bdad
   end
 end