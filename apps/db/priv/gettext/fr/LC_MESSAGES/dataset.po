## `msgid`s in this file come from POT (.pot) files.
##
## Do not add, change, or remove `msgid`s manually here as
## they're tied to the ones in the corresponding POT file
## (with the same domain).
##
## Use `mix gettext.extract --merge` or `mix gettext.merge`
## to merge POT files into PO files.
msgid ""
msgstr ""
"Language: fr\n"
"Plural-Forms: nplurals=2\n"

#, elixir-format
msgid "Aerial"
msgstr "Aérien"

#, elixir-format
msgid "Bike sharing"
msgstr "Vélo partage"

#, elixir-format
msgid "Carsharing areas"
msgstr "Lieux de covoiturage"

#, elixir-format
msgid "Charging stations"
msgstr "Stations de recharge"

#, elixir-format
msgid "Micro mobility"
msgstr "Micro mobilité"

#, elixir-format
msgid "Stops referential"
msgstr "Référentiel d'arrêts"

#, elixir-format
msgid "You need to fill either aom, region or use datagouv's zone"
msgstr "Vous devez remplir soit une région soit une AOM soit utiliser les zones data.gouv"

#, elixir-format
msgid "See on data.gouv.fr"
msgstr "Voir sur data.gouv.fr"

#, elixir-format
msgid "Road networks"
msgstr "Réseaux routiers"

#, elixir-format
msgid "Addresses"
msgstr "Adresses"

#, elixir-format
msgid "A dataset cannot be national and regional"
msgstr "Un jeu de données ne pas pas être à la fois régional et national"

#, elixir-format
msgid "Public transit timetable"
msgstr "Horaires théoriques de transport public"

#, elixir-format
msgid "Unable to find INSEE code '%{insee}'"
msgstr "Impossible de trouver le code INSEE '%{insee}'"

#, elixir-format
msgid "If the data.gouv's zones are used, you should fill the associated territory name"
msgstr "Si les zones de data.gouv.fr sont utilisées, vous devez donner le nom du territoire"

#, elixir-format
msgid "INSEE code '%{insee}' not associated with an AOM"
<<<<<<< HEAD
msgstr "Le code INSEE '%{insee}' n'est pas associé à une AOM"
=======
msgstr ""

#, elixir-format
msgid "Other informations"
msgstr "Autres informations"
>>>>>>> 31ca7c4f
<|MERGE_RESOLUTION|>--- conflicted
+++ resolved
@@ -69,12 +69,8 @@
 
 #, elixir-format
 msgid "INSEE code '%{insee}' not associated with an AOM"
-<<<<<<< HEAD
 msgstr "Le code INSEE '%{insee}' n'est pas associé à une AOM"
-=======
-msgstr ""
 
 #, elixir-format
 msgid "Other informations"
-msgstr "Autres informations"
->>>>>>> 31ca7c4f
+msgstr "Autres informations"