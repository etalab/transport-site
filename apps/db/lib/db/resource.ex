defmodule DB.Resource do
  @moduledoc """
  Resource model
  """
  use Ecto.Schema
  use TypedEctoSchema
  alias DB.{Dataset, LogsValidation, Repo, ResourceUnavailability, Validation}
  alias Shared.Validation.JSONSchemaValidator.Wrapper, as: JSONSchemaValidator
  alias Transport.DataVisualization
  alias Transport.Shared.Schemas.Wrapper, as: Schemas
  import Ecto.{Changeset, Query}
  import DB.Gettext
  require Logger

  typed_schema "resource" do
    field(:is_active, :boolean)
    # real url
    field(:url, :string)
    field(:format, :string)
    field(:last_import, :string)
    field(:title, :string)
    field(:metadata, :map)
    field(:last_update, :string)
    # stable data.gouv.fr url if exists, else (for ODS gtfs as csv) it's the real url
    field(:latest_url, :string)
    field(:is_available, :boolean, default: true)
    field(:content_hash, :string)
    # automatically discovered tags
    field(:features, {:array, :string}, default: [])
    # all the detected modes of the ressource
    field(:modes, {:array, :string}, default: [])

    field(:conversion_latest_content_hash, :string)

    field(:is_community_resource, :boolean)

    # the declared official schema used by the resource
    field(:schema_name, :string)
    field(:schema_version, :string)

    # only relevant for community resources, name of the owner or the organization that published the resource
    field(:community_resource_publisher, :string)
    field(:description, :string)

    # some community resources have been generated from another dataset (like the generated NeTEx / GeoJson)
    field(:original_resource_url, :string)

    # Id of the datagouv resource. Note that several resources can have the same datagouv_id
    # because one datagouv resource can be a CSV linking to several transport.data.gouv's resources
    # (this is done for OpenDataSoft)
    field(:datagouv_id, :string)

    # we add 2 fields, that are already in the metadata json, in order to be able to add some indices
    field(:start_date, :date)
    field(:end_date, :date)

    field(:filesize, :integer)

    belongs_to(:dataset, Dataset)
    has_one(:validation, Validation, on_replace: :delete)
    has_many(:logs_validation, LogsValidation, on_replace: :delete, on_delete: :delete_all)

    has_many(:resource_unavailabilities, ResourceUnavailability,
      on_replace: :delete,
      on_delete: :delete_all
    )
  end

  defp gtfs_validator, do: Shared.Validation.GtfsValidator.Wrapper.impl()

  @spec endpoint() :: binary()
  def endpoint, do: Application.fetch_env!(:transport, :gtfs_validator_url) <> "/validate"

  @doc """
  Determines if a validation is needed. We need to validate a resource if:
  - we forced the validation process
  - the resource is a gbfs
  - for GTFS resources: the content hash changed since the last validation or it was never validated
  - the resource has a JSON Schema schema set

  ## Examples

    iex> Resource.needs_validation(%Resource{format: "GTFS", content_hash: "a_sha",
    ...> validation: %Validation{validation_latest_content_hash: "a_sha"}}, false)
    {false, "content hash has not changed"}
    iex> Resource.needs_validation(%Resource{format: "GTFS", content_hash: "a_sha",
    ...> validation: %Validation{validation_latest_content_hash: "a_sha"}}, true)
    {true, "forced validation"}
    iex> Resource.needs_validation(%Resource{format: "gbfs"}, false)
    {true, "gbfs is always validated"}
    iex> Resource.needs_validation(%Resource{format: "GTFS", content_hash: "a_sha"}, false)
    {true, "no previous validation"}
    iex> Resource.needs_validation(%Resource{format: "gtfs-rt", content_hash: "a_sha"}, true)
    {false, "cannot validate this resource"}
    iex> Resource.needs_validation(%Resource{format: "GTFS", content_hash: "a_sha",
    ...> validation: %Validation{validation_latest_content_hash: "another_sha"}}, false)
    {true, "content hash has changed"}
  """
  @spec needs_validation(__MODULE__.t(), boolean()) :: {boolean(), binary()}
<<<<<<< HEAD
  def needs_validation(%__MODULE__{format: format}, _force_validation)
      when format not in ["GTFS", "gbfs"] do
    # we only want to validate GTFS and gbfs
    {false, "we validate only the GTFS and gbfs"}
=======
  def needs_validation(%__MODULE__{} = resource, force_validation) do
    case can_validate?(resource) do
      {true, _} -> need_validate?(resource, force_validation)
      result -> result
    end
>>>>>>> cfeb10fe
  end

  def can_validate?(%__MODULE__{format: format}) when format in ["GTFS", "gbfs"] do
    {true, "#{format} can be validated"}
  end

  def can_validate?(%__MODULE__{schema_name: schema_name}) when is_binary(schema_name) do
    json_schemas = Schemas.schemas_by_type("jsonschema")
    {Map.has_key?(json_schemas, schema_name), "schema is set"}
  end

  def can_validate?(%__MODULE__{}) do
    {false, "cannot validate this resource"}
  end

  def need_validate?(%__MODULE__{}, true) do
    {true, "forced validation"}
  end

  def need_validate?(
        %__MODULE__{
          content_hash: content_hash,
          validation: %Validation{
            validation_latest_content_hash: validation_latest_content_hash
          }
        } = r,
        _force_validation
      ) do
    # if there is already a validation, we revalidate only if the file has changed
    if content_hash != validation_latest_content_hash do
      Logger.info("the files for resource #{r.id} have been modified since last validation, we need to revalidate them")

      {true, "content hash has changed"}
    else
      {false, "content hash has not changed"}
    end
  end

  def need_validate?(%__MODULE__{format: "GTFS"}, _force_validation) do
    {true, "no previous validation"}
  end

  def need_validate?(%__MODULE__{format: "gbfs"}, _force_validation) do
    {true, "gbfs is always validated"}
  end

  def need_validate?(%__MODULE__{schema_name: schema_name}, _force_validation) when is_binary(schema_name) do
    {true, "schema is set"}
  end

  @spec validate_and_save(__MODULE__.t() | integer(), boolean()) :: {:error, any} | {:ok, nil}
  def validate_and_save(resource_id, force_validation) when is_integer(resource_id),
    do:
      __MODULE__
      |> where([r], r.id == ^resource_id)
      |> preload(:validation)
      |> Repo.one!()
      |> validate_and_save(force_validation)

  def validate_and_save(%__MODULE__{id: resource_id} = resource, force_validation) do
    Logger.info("Validating #{resource.url}")

    with {true, msg} <- __MODULE__.needs_validation(resource, force_validation),
         {:ok, validations} <- validate(resource),
         {:ok, _} <- save(resource, validations) do
      # log the validation success
      Repo.insert(%LogsValidation{
        resource_id: resource_id,
        timestamp: DateTime.truncate(DateTime.utc_now(), :second),
        is_success: true,
        skipped_reason: msg
      })

      {:ok, nil}
    else
      {false, skipped_reason} ->
        # the ressource does not need to be validated again, we have nothing to do
        Repo.insert(%LogsValidation{
          resource_id: resource_id,
          timestamp: DateTime.truncate(DateTime.utc_now(), :second),
          is_success: true,
          skipped: true,
          skipped_reason: skipped_reason
        })

        {:ok, nil}

      {:error, error} ->
        Logger.warn("Error when calling the validator: #{error}")

        Sentry.capture_message(
          "unable_to_call_validator",
          extra: %{
            url: resource.url,
            error: error
          }
        )

        # log the validation error
        Repo.insert(%LogsValidation{
          resource_id: resource_id,
          timestamp: DateTime.truncate(DateTime.utc_now(), :second),
          is_success: false,
          error_msg: "error while calling the validator: #{inspect(error)}"
        })

        {:error, error}
    end
  rescue
    e ->
      Logger.error("error while validating resource #{resource.id}: #{inspect(e)}")
      Logger.error(Exception.format(:error, e, __STACKTRACE__))

      Repo.insert(%LogsValidation{
        resource_id: resource_id,
        timestamp: DateTime.truncate(DateTime.utc_now(), :second),
        is_success: false,
        error_msg: "#{inspect(e)}"
      })

      {:error, e}
  end

  @spec validate(__MODULE__.t()) :: {:error, any} | {:ok, map()}
  def validate(%__MODULE__{url: nil}), do: {:error, "No url"}

  def validate(%__MODULE__{url: url, format: "gbfs"}) do
    {:ok,
     %{
       "metadata" =>
         Transport.Shared.GBFSMetadata.Wrapper.compute_feed_metadata(
           url,
           "https://#{Application.fetch_env!(:transport, :domain_name)}"
         )
     }}
  end

  def validate(%__MODULE__{url: url, format: "GTFS"}) do
    with {:ok, validation_result} <- gtfs_validator().validate_from_url(url),
         {:ok, validations} <- Map.fetch(validation_result, "validations") do
      data_vis = DataVisualization.validation_data_vis(validations)

      {:ok, Map.put(validation_result, "data_vis", data_vis)}
    else
      {:error, error} ->
        Logger.error(inspect(error))
        {:error, "Validation failed."}

      :error ->
        {:error, "Validation failed."}
    end
  end

  def validate(%__MODULE__{url: url, schema_name: schema_name, metadata: metadata}) do
    metadata =
      case JSONSchemaValidator.validate(JSONSchemaValidator.load_jsonschema_for_schema(schema_name), url) do
        nil -> metadata
        payload -> Map.merge(metadata || %{}, %{"validation" => payload})
      end

    {:ok, %{"metadata" => metadata}}
  end

  def validate(%__MODULE__{format: f, id: id}) do
    Logger.info("cannot validate resource id=#{id} because we don't know how to validate the #{f} format")

    {:ok, %{"validations" => nil, "metadata" => nil}}
  end

  @spec save(__MODULE__.t(), map()) :: {:ok, any()} | {:error, any()}
  def save(
        %__MODULE__{id: id, format: format} = r,
        %{
          "validations" => validations,
          "metadata" => metadata,
          "data_vis" => data_vis
        }
      ) do
    # When the validator is unable to open the archive, it will return a fatal issue
    # And the metadata will be nil (as it couldn’t read them)
    if is_nil(metadata) and format == "GTFS",
      do: Logger.warn("Unable to validate resource ##{id}: #{inspect(validations)}")

    ecto_response =
      __MODULE__
      |> preload(:validation)
      |> Repo.get(id)
      |> change(
        metadata: metadata,
        validation: %Validation{
          date:
            DateTime.utc_now()
            |> DateTime.to_string(),
          details: validations,
          max_error: get_max_severity_error(validations),
          validation_latest_content_hash: r.content_hash,
          data_vis: data_vis
        },
        features: find_tags(r, metadata),
        modes: find_modes(metadata),
        start_date: str_to_date(metadata["start_date"]),
        end_date: str_to_date(metadata["end_date"])
      )
      |> Repo.update()

    ecto_response
  end

  def save(%__MODULE__{} = r, %{"metadata" => metadata}) do
    r |> change(metadata: metadata) |> Repo.update()
  end

  def save(url, _) do
    Logger.warn("Unknown error when saving the validation")
    Sentry.capture_message("validation_save_failed", extra: url)
  end

  # for the moment the tag detection is very simple, we only add the modes
  @spec find_tags(__MODULE__.t(), map()) :: [binary()]
  def find_tags(%__MODULE__{} = r, metadata) do
    r
    |> base_tag()
    |> Enum.concat(has_fares_tag(metadata))
    |> Enum.concat(has_shapes_tag(metadata))
    |> Enum.concat(has_odt_tag(metadata))
    |> Enum.uniq()
  end

  @spec find_modes(map()) :: [binary()]
  def find_modes(%{"modes" => modes}), do: modes
  def find_modes(_), do: []

  # These tags are not translated because we'll need to be able to search for those tags
  @spec has_fares_tag(map()) :: [binary()]
  def has_fares_tag(%{"has_fares" => true}), do: ["tarifs"]
  def has_fares_tag(_), do: []

  @spec has_shapes_tag(map()) :: [binary()]
  def has_shapes_tag(%{"has_shapes" => true}), do: ["tracés de lignes"]
  def has_shapes_tag(_), do: []

  # check if the resource contains some On Demand Transport (odt) tags
  @spec has_odt_tag(map()) :: [binary()]
  def has_odt_tag(%{"some_stops_need_phone_agency" => true}), do: ["transport à la demande"]
  def has_odt_tag(%{"some_stops_need_phone_driver" => true}), do: ["transport à la demande"]
  def has_odt_tag(_), do: []

  @spec base_tag(__MODULE__.t()) :: [binary()]
  def base_tag(%__MODULE__{format: "GTFS"}),
    do: ["position des stations", "horaires théoriques", "topologie du réseau"]

  def base_tag(%__MODULE__{format: "NeTEx"}),
    do: ["position des stations", "horaires théoriques", "topologie du réseau"]

  def base_tag(_), do: []

  def changeset(resource, params) do
    resource
    |> cast(
      params,
      [
        :is_active,
        :url,
        :format,
        :last_import,
        :title,
        :metadata,
        :id,
        :datagouv_id,
        :last_update,
        :latest_url,
        :is_available,
        :features,
        :modes,
        :is_community_resource,
        :schema_name,
        :schema_version,
        :community_resource_publisher,
        :original_resource_url,
        :content_hash,
        :description,
        :filesize
      ]
    )
    |> validate_required([:url, :datagouv_id])
  end

  @spec issues_short_translation() :: %{binary() => binary()}
  def issues_short_translation,
    do: %{
      "UnusedStop" => dgettext("validations", "Unused stops"),
      "Slow" => dgettext("validations", "Slow"),
      "ExcessiveSpeed" => dgettext("validations", "Excessive speed between two stops"),
      "NegativeTravelTime" => dgettext("validations", "Negative travel time between two stops"),
      "CloseStops" => dgettext("validations", "Close stops"),
      "NullDuration" => dgettext("validations", "Null duration between two stops"),
      "InvalidReference" => dgettext("validations", "Invalid reference"),
      "InvalidArchive" => dgettext("validations", "Invalid archive"),
      "MissingRouteName" => dgettext("validations", "Missing route name"),
      "MissingId" => dgettext("validations", "Missing id"),
      "MissingCoordinates" => dgettext("validations", "Missing coordinates"),
      "MissingName" => dgettext("validations", "Missing name"),
      "InvalidCoordinates" => dgettext("validations", "Invalid coordinates"),
      "InvalidRouteType" => dgettext("validations", "Invalid route type"),
      "MissingUrl" => dgettext("validations", "Missing url"),
      "InvalidUrl" => dgettext("validations", "Invalid url"),
      "InvalidTimezone" => dgettext("validations", "Invalid timezone"),
      "DuplicateStops" => dgettext("validations", "Duplicate stops"),
      "MissingPrice" => dgettext("validations", "Missing price"),
      "InvalidCurrency" => dgettext("validations", "Invalid currency"),
      "InvalidTransfers" => dgettext("validations", "Invalid transfers"),
      "InvalidTransferDuration" => dgettext("validations", "Invalid transfer duration"),
      "MissingLanguage" => dgettext("validations", "Missing language"),
      "InvalidLanguage" => dgettext("validations", "Invalid language"),
      "DuplicateObjectId" => dgettext("validations", "Duplicate object id"),
      "UnloadableModel" => dgettext("validations", "Not compliant with the GTFS specification"),
      "MissingMandatoryFile" => dgettext("validations", "Missing mandatory file"),
      "ExtraFile" => dgettext("validations", "Extra file"),
      "ImpossibleToInterpolateStopTimes" => dgettext("validations", "Impossible to interpolate stop times")
    }

  @spec has_metadata?(__MODULE__.t()) :: boolean()
  def has_metadata?(%__MODULE__{} = r), do: r.metadata != nil

  @spec valid_and_available?(__MODULE__.t()) :: boolean()
  def valid_and_available?(%__MODULE__{
        is_available: available,
        metadata: %{
          "start_date" => s,
          "end_date" => e
        }
      })
      when not is_nil(s) and not is_nil(e),
      do: available

  def valid_and_available?(%__MODULE__{}), do: false

  @spec is_outdated?(__MODULE__.t()) :: boolean
  def is_outdated?(%__MODULE__{
        metadata: %{
          "end_date" => nil
        }
      }),
      do: false

  def is_outdated?(%__MODULE__{
        metadata: %{
          "end_date" => end_date
        }
      }),
      do:
        end_date <=
          Date.utc_today()
          |> Date.to_iso8601()

  def is_outdated?(_), do: true

  @spec get_max_severity_validation_number(__MODULE__) :: map() | nil
  def get_max_severity_validation_number(%__MODULE__{id: id}) do
    """
      SELECT json_data.value#>'{0,severity}', json_array_length(json_data.value)
      FROM validations, json_each(validations.details::json) json_data
      WHERE validations.resource_id = $1
    """
    |> Repo.query([id])
    |> case do
      {:ok, %{rows: rows}} when rows != [] ->
        [max_severity | _] =
          Enum.min_by(
            rows,
            fn [severity | _] -> Validation.severities(severity)[:level] end,
            fn -> nil end
          )

        count_errors =
          rows
          |> Enum.filter(fn [severity, _] -> severity == max_severity end)
          |> Enum.reduce(0, fn [_, nb], acc -> acc + nb end)

        %{severity: max_severity, count_errors: count_errors}

      {:ok, _} ->
        # credo:disable-for-next-line
        with %Validation{details: details} when details == %{} <-
               Repo.get_by(Validation, resource_id: id) do
          %{severity: "Irrevelant", count_errors: 0}
        else
          _ ->
            Logger.error("Unable to get validation of resource #{id}")
            nil
        end

      {:error, error} ->
        Logger.error(error)
        nil
    end
  end

  def get_max_severity_validation_number(_), do: nil

  @spec get_max_severity_error(any) :: binary()
  defp get_max_severity_error(%{} = validations) do
    validations
    |> Map.values()
    |> Enum.map(fn v -> hd(v)["severity"] end)
    |> Enum.min_by(fn sev -> Validation.severities(sev).level end, fn -> "NoError" end)
  end

  defp get_max_severity_error(_), do: nil

  @spec is_gtfs?(__MODULE__.t()) :: boolean()
  def is_gtfs?(%__MODULE__{format: "GTFS"}), do: true
  def is_gtfs?(_), do: false

  @spec is_gbfs?(__MODULE__.t()) :: boolean
  def is_gbfs?(%__MODULE__{format: "gbfs"}), do: true
  def is_gbfs?(_), do: false

  @spec is_netex?(__MODULE__.t()) :: boolean
  def is_netex?(%__MODULE__{format: "NeTEx"}), do: true
  def is_netex?(_), do: false

  @spec is_gtfs_rt?(__MODULE__.t()) :: boolean
  def is_gtfs_rt?(%__MODULE__{format: "gtfs-rt"}), do: true
  def is_gtfs_rt?(%__MODULE__{format: "gtfsrt"}), do: true
  def is_gtfs_rt?(_), do: false

  @spec is_siri_lite?(__MODULE__.t()) :: boolean
  def is_siri_lite?(%__MODULE__{format: "SIRI lite"}), do: true
  def is_siri_lite?(_), do: false

  @spec is_real_time?(__MODULE__.t()) :: boolean
  def is_real_time?(resource) do
    is_gtfs_rt?(resource) or is_gbfs?(resource) or is_siri_lite?(resource)
  end

  @spec ttl(__MODULE__.t()) :: integer() | nil
  def ttl(%__MODULE__{format: "gbfs", metadata: %{"ttl" => ttl}})
      when is_integer(ttl) and ttl >= 0,
      do: ttl

  def ttl(_), do: nil

  @spec can_direct_download?(__MODULE__.t()) :: boolean
  def can_direct_download?(resource) do
    # raw.githubusercontent.com does not put `Content-Disposition: attachment`
    # in response headers and we'd like to have this
    uri = URI.parse(resource.url)
    uri.scheme == "https" and uri.host != "raw.githubusercontent.com"
  end

  @spec other_resources_query(__MODULE__.t()) :: Ecto.Query.t()
  def other_resources_query(%__MODULE__{} = resource),
    do:
      from(
        r in __MODULE__,
        where: r.dataset_id == ^resource.dataset_id and r.id != ^resource.id and not is_nil(r.metadata)
      )

  @spec other_resources(__MODULE__.t()) :: [__MODULE__.t()]
  def other_resources(%__MODULE__{} = r),
    do:
      r
      |> other_resources_query()
      |> Repo.all()

  @spec str_to_date(binary()) :: Date.t() | nil
  defp str_to_date(date) when not is_nil(date) do
    date
    |> Date.from_iso8601()
    |> case do
      {:ok, v} ->
        v

      {:error, e} ->
        Logger.error("date '#{date}' not valid: #{inspect(e)}")
        nil
    end
  end

  defp str_to_date(_), do: nil

  def by_id(query, id) do
    from(resource in query,
      where: resource.id == ^id
    )
  end

  @spec get_related_files(__MODULE__.t()) :: map()
  def get_related_files(%__MODULE__{datagouv_id: resource_datagouv_id}) do
    %{}
    |> Map.put(:geojson, get_related_geojson_info(resource_datagouv_id))
  end

  @spec get_related_geojson_info(binary() | nil) :: %{url: binary(), filesize: binary()} | nil
  def get_related_geojson_info(nil), do: nil

  def get_related_geojson_info(resource_datagouv_id) do
    DB.ResourceHistory
    |> join(:inner, [rh], dc in DB.DataConversion,
      as: :dc,
      on: fragment("?::text = ? ->> 'uuid'", dc.resource_history_uuid, rh.payload)
    )
    |> select([rh, dc], %{
      url: fragment("? ->> 'permanent_url'", dc.payload),
      filesize: fragment("? ->> 'filesize'", dc.payload),
      resource_history_last_up_to_date_at: rh.last_up_to_date_at
    })
    |> where([rh, dc], rh.datagouv_id == ^resource_datagouv_id and dc.convert_to == "GeoJSON")
    |> order_by([rh, _], desc: rh.inserted_at)
    |> limit(1)
    |> DB.Repo.one()
  end
end<|MERGE_RESOLUTION|>--- conflicted
+++ resolved
@@ -97,18 +97,11 @@
     {true, "content hash has changed"}
   """
   @spec needs_validation(__MODULE__.t(), boolean()) :: {boolean(), binary()}
-<<<<<<< HEAD
-  def needs_validation(%__MODULE__{format: format}, _force_validation)
-      when format not in ["GTFS", "gbfs"] do
-    # we only want to validate GTFS and gbfs
-    {false, "we validate only the GTFS and gbfs"}
-=======
   def needs_validation(%__MODULE__{} = resource, force_validation) do
     case can_validate?(resource) do
       {true, _} -> need_validate?(resource, force_validation)
       result -> result
     end
->>>>>>> cfeb10fe
   end
 
   def can_validate?(%__MODULE__{format: format}) when format in ["GTFS", "gbfs"] do
