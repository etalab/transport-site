--- conflicted
+++ resolved
@@ -60,13 +60,8 @@
     do: %{
       "public-transit" => dgettext("dataset", "Public transit - static schedules"),
       "carpooling-areas" => dgettext("dataset", "Carpooling areas"),
-<<<<<<< HEAD
-      "charging-stations" => dgettext("dataset", "Charging stations"),
-      "air-transport" => dgettext("dataset", "Aerial"),
-=======
       "charging-stations" => dgettext("dataset", "Charging & refuelling stations"),
       "air-transport" => dgettext("dataset", "Air transport"),
->>>>>>> f60abc2a
       "bike-scooter-sharing" => dgettext("dataset", "Bike and scooter sharing"),
       "car-motorbike-sharing" => dgettext("dataset", "Car and motorbike sharing"),
       "road-network" => dgettext("dataset", "Road networks"),
