defmodule Datagouvfr.MixProject do
  use Mix.Project

  def project do
    [
      app: :datagouvfr,
      version: "0.1.0",
      build_path: "../../_build",
      config_path: "../../config/config.exs",
      deps_path: "../../deps",
      lockfile: "../../mix.lock",
      elixir: "~> 1.8",
      start_permanent: Mix.env() == :prod,
      deps: deps(),
      gettext: [{:write_reference_comments, false}],
      compilers: [:gettext] ++ Mix.compilers(),
      test_coverage: [tool: ExCoveralls]
    ]
  end

  def application do
    [
      extra_applications: [:logger]
    ]
  end

  defp deps do
    [
      {:gettext, ">= 0.0.0"},
      {:oauth2, "~> 0.9"},
      {:httpoison, ">= 0.0.0"},
      {:plug, ">= 0.0.0"},
<<<<<<< HEAD

=======
>>>>>>> 0bf0e34a
      {:shared, in_umbrella: true}
    ]
  end
end<|MERGE_RESOLUTION|>--- conflicted
+++ resolved
@@ -30,10 +30,6 @@
       {:oauth2, "~> 0.9"},
       {:httpoison, ">= 0.0.0"},
       {:plug, ">= 0.0.0"},
-<<<<<<< HEAD
-
-=======
->>>>>>> 0bf0e34a
       {:shared, in_umbrella: true}
     ]
   end
